/*
 * Copyright (c) 2008-2021, Hazelcast, Inc. All Rights Reserved.
 *
 * Licensed under the Apache License, Version 2.0 (the "License");
 * you may not use this file except in compliance with the License.
 * You may obtain a copy of the License at
 *
 * http://www.apache.org/licenses/LICENSE-2.0
 *
 * Unless required by applicable law or agreed to in writing, software
 * distributed under the License is distributed on an "AS IS" BASIS,
 * WITHOUT WARRANTIES OR CONDITIONS OF ANY KIND, either express or implied.
 * See the License for the specific language governing permissions and
 * limitations under the License.
 */

package com.hazelcast.client.protocol.compatibility;

import com.hazelcast.client.HazelcastClientUtil;
import com.hazelcast.client.impl.protocol.ClientMessage;
import com.hazelcast.client.impl.protocol.ClientMessageReader;
import com.hazelcast.client.impl.protocol.codec.*;
import com.hazelcast.test.HazelcastParallelClassRunner;
import com.hazelcast.test.annotation.ParallelJVMTest;
import com.hazelcast.test.annotation.QuickTest;
import org.junit.Before;
import org.junit.Test;
import org.junit.experimental.categories.Category;
import org.junit.runner.RunWith;

import java.io.File;
import java.io.FileInputStream;
import java.io.IOException;
import java.io.InputStream;
import java.nio.ByteBuffer;
import java.util.ArrayList;
import java.util.Arrays;
import java.util.List;

import static com.hazelcast.client.impl.protocol.ClientMessage.IS_FINAL_FLAG;
import static com.hazelcast.client.protocol.compatibility.ReferenceObjects.*;
import static org.junit.Assert.assertArrayEquals;
import static org.junit.Assert.assertEquals;
import static org.junit.Assert.assertNotNull;
import static org.junit.Assert.assertTrue;
import static org.junit.Assert.assertFalse;
import static org.junit.Assert.fail;

@RunWith(HazelcastParallelClassRunner.class)
@Category({QuickTest.class, ParallelJVMTest.class})
public class ClientCompatibilityNullTest_2_4 {
    private final List<ClientMessage> clientMessages = new ArrayList<>();

    @Before
    public void setUp() throws IOException {
        File file = new File(getClass().getResource("/2.4.protocol.compatibility.null.binary").getFile());
        InputStream inputStream = new FileInputStream(file);
        byte[] data = new byte[(int) file.length()];
        inputStream.read(data);
        ByteBuffer buffer = ByteBuffer.wrap(data);
        ClientMessageReader reader = new ClientMessageReader(0);
        while (reader.readFrom(buffer, true)) {
            clientMessages.add(reader.getClientMessage());
            reader.reset();
        }
    }

    @Test
    public void test_ClientAuthenticationCodec_encodeRequest() {
        int fileClientMessageIndex = 0;
        ClientMessage encoded = ClientAuthenticationCodec.encodeRequest(aString, null, null, null, aString, aByte, aString, aString, aListOfStrings);
        ClientMessage fromFile = clientMessages.get(fileClientMessageIndex);
        compareClientMessages(fromFile, encoded);
    }

    @Test
    public void test_ClientAuthenticationCodec_decodeResponse() {
        int fileClientMessageIndex = 1;
        ClientMessage fromFile = clientMessages.get(fileClientMessageIndex);
        ClientAuthenticationCodec.ResponseParameters parameters = ClientAuthenticationCodec.decodeResponse(fromFile);
        assertTrue(isEqual(aByte, parameters.status));
        assertTrue(isEqual(null, parameters.address));
        assertTrue(isEqual(null, parameters.memberUuid));
        assertTrue(isEqual(aByte, parameters.serializationVersion));
        assertTrue(isEqual(aString, parameters.serverHazelcastVersion));
        assertTrue(isEqual(anInt, parameters.partitionCount));
        assertTrue(isEqual(aUUID, parameters.clusterId));
        assertTrue(isEqual(aBoolean, parameters.failoverSupported));
    }

    @Test
    public void test_ClientAuthenticationCustomCodec_encodeRequest() {
        int fileClientMessageIndex = 2;
        ClientMessage encoded = ClientAuthenticationCustomCodec.encodeRequest(aString, aByteArray, null, aString, aByte, aString, aString, aListOfStrings);
        ClientMessage fromFile = clientMessages.get(fileClientMessageIndex);
        compareClientMessages(fromFile, encoded);
    }

    @Test
    public void test_ClientAuthenticationCustomCodec_decodeResponse() {
        int fileClientMessageIndex = 3;
        ClientMessage fromFile = clientMessages.get(fileClientMessageIndex);
        ClientAuthenticationCustomCodec.ResponseParameters parameters = ClientAuthenticationCustomCodec.decodeResponse(fromFile);
        assertTrue(isEqual(aByte, parameters.status));
        assertTrue(isEqual(null, parameters.address));
        assertTrue(isEqual(null, parameters.memberUuid));
        assertTrue(isEqual(aByte, parameters.serializationVersion));
        assertTrue(isEqual(aString, parameters.serverHazelcastVersion));
        assertTrue(isEqual(anInt, parameters.partitionCount));
        assertTrue(isEqual(aUUID, parameters.clusterId));
        assertTrue(isEqual(aBoolean, parameters.failoverSupported));
    }

    @Test
    public void test_ClientAddClusterViewListenerCodec_encodeRequest() {
        int fileClientMessageIndex = 4;
        ClientMessage encoded = ClientAddClusterViewListenerCodec.encodeRequest();
        ClientMessage fromFile = clientMessages.get(fileClientMessageIndex);
        compareClientMessages(fromFile, encoded);
    }

    @Test
    public void test_ClientAddClusterViewListenerCodec_decodeResponse() {
        int fileClientMessageIndex = 5;
    }

    private static class ClientAddClusterViewListenerCodecHandler extends ClientAddClusterViewListenerCodec.AbstractEventHandler {
        @Override
        public void handleMembersViewEvent(int version, java.util.Collection<com.hazelcast.internal.cluster.MemberInfo> memberInfos) {
            assertTrue(isEqual(anInt, version));
            assertTrue(isEqual(aListOfMemberInfos, memberInfos));
        }
        @Override
        public void handlePartitionsViewEvent(int version, java.util.Collection<java.util.Map.Entry<java.util.UUID, java.util.List<java.lang.Integer>>> partitions) {
            assertTrue(isEqual(anInt, version));
            assertTrue(isEqual(aListOfUUIDToListOfIntegers, partitions));
        }
    }

    @Test
    public void test_ClientAddClusterViewListenerCodec_handleMembersViewEvent() {
        int fileClientMessageIndex = 6;
        ClientMessage fromFile = clientMessages.get(fileClientMessageIndex);
        ClientAddClusterViewListenerCodecHandler handler = new ClientAddClusterViewListenerCodecHandler();
        handler.handle(fromFile);
    }

    @Test
    public void test_ClientAddClusterViewListenerCodec_handlePartitionsViewEvent() {
        int fileClientMessageIndex = 7;
        ClientMessage fromFile = clientMessages.get(fileClientMessageIndex);
        ClientAddClusterViewListenerCodecHandler handler = new ClientAddClusterViewListenerCodecHandler();
        handler.handle(fromFile);
    }

    @Test
    public void test_ClientCreateProxyCodec_encodeRequest() {
        int fileClientMessageIndex = 8;
        ClientMessage encoded = ClientCreateProxyCodec.encodeRequest(aString, aString);
        ClientMessage fromFile = clientMessages.get(fileClientMessageIndex);
        compareClientMessages(fromFile, encoded);
    }

    @Test
    public void test_ClientCreateProxyCodec_decodeResponse() {
        int fileClientMessageIndex = 9;
    }

    @Test
    public void test_ClientDestroyProxyCodec_encodeRequest() {
        int fileClientMessageIndex = 10;
        ClientMessage encoded = ClientDestroyProxyCodec.encodeRequest(aString, aString);
        ClientMessage fromFile = clientMessages.get(fileClientMessageIndex);
        compareClientMessages(fromFile, encoded);
    }

    @Test
    public void test_ClientDestroyProxyCodec_decodeResponse() {
        int fileClientMessageIndex = 11;
    }

    @Test
    public void test_ClientAddPartitionLostListenerCodec_encodeRequest() {
        int fileClientMessageIndex = 12;
        ClientMessage encoded = ClientAddPartitionLostListenerCodec.encodeRequest(aBoolean);
        ClientMessage fromFile = clientMessages.get(fileClientMessageIndex);
        compareClientMessages(fromFile, encoded);
    }

    @Test
    public void test_ClientAddPartitionLostListenerCodec_decodeResponse() {
        int fileClientMessageIndex = 13;
        ClientMessage fromFile = clientMessages.get(fileClientMessageIndex);
        assertTrue(isEqual(aUUID, ClientAddPartitionLostListenerCodec.decodeResponse(fromFile)));
    }

    private static class ClientAddPartitionLostListenerCodecHandler extends ClientAddPartitionLostListenerCodec.AbstractEventHandler {
        @Override
        public void handlePartitionLostEvent(int partitionId, int lostBackupCount, java.util.UUID source) {
            assertTrue(isEqual(anInt, partitionId));
            assertTrue(isEqual(anInt, lostBackupCount));
            assertTrue(isEqual(null, source));
        }
    }

    @Test
    public void test_ClientAddPartitionLostListenerCodec_handlePartitionLostEvent() {
        int fileClientMessageIndex = 14;
        ClientMessage fromFile = clientMessages.get(fileClientMessageIndex);
        ClientAddPartitionLostListenerCodecHandler handler = new ClientAddPartitionLostListenerCodecHandler();
        handler.handle(fromFile);
    }

    @Test
    public void test_ClientRemovePartitionLostListenerCodec_encodeRequest() {
        int fileClientMessageIndex = 15;
        ClientMessage encoded = ClientRemovePartitionLostListenerCodec.encodeRequest(aUUID);
        ClientMessage fromFile = clientMessages.get(fileClientMessageIndex);
        compareClientMessages(fromFile, encoded);
    }

    @Test
    public void test_ClientRemovePartitionLostListenerCodec_decodeResponse() {
        int fileClientMessageIndex = 16;
        ClientMessage fromFile = clientMessages.get(fileClientMessageIndex);
        assertTrue(isEqual(aBoolean, ClientRemovePartitionLostListenerCodec.decodeResponse(fromFile)));
    }

    @Test
    public void test_ClientGetDistributedObjectsCodec_encodeRequest() {
        int fileClientMessageIndex = 17;
        ClientMessage encoded = ClientGetDistributedObjectsCodec.encodeRequest();
        ClientMessage fromFile = clientMessages.get(fileClientMessageIndex);
        compareClientMessages(fromFile, encoded);
    }

    @Test
    public void test_ClientGetDistributedObjectsCodec_decodeResponse() {
        int fileClientMessageIndex = 18;
        ClientMessage fromFile = clientMessages.get(fileClientMessageIndex);
        assertTrue(isEqual(aListOfDistributedObjectInfo, ClientGetDistributedObjectsCodec.decodeResponse(fromFile)));
    }

    @Test
    public void test_ClientAddDistributedObjectListenerCodec_encodeRequest() {
        int fileClientMessageIndex = 19;
        ClientMessage encoded = ClientAddDistributedObjectListenerCodec.encodeRequest(aBoolean);
        ClientMessage fromFile = clientMessages.get(fileClientMessageIndex);
        compareClientMessages(fromFile, encoded);
    }

    @Test
    public void test_ClientAddDistributedObjectListenerCodec_decodeResponse() {
        int fileClientMessageIndex = 20;
        ClientMessage fromFile = clientMessages.get(fileClientMessageIndex);
        assertTrue(isEqual(aUUID, ClientAddDistributedObjectListenerCodec.decodeResponse(fromFile)));
    }

    private static class ClientAddDistributedObjectListenerCodecHandler extends ClientAddDistributedObjectListenerCodec.AbstractEventHandler {
        @Override
        public void handleDistributedObjectEvent(java.lang.String name, java.lang.String serviceName, java.lang.String eventType, java.util.UUID source) {
            assertTrue(isEqual(aString, name));
            assertTrue(isEqual(aString, serviceName));
            assertTrue(isEqual(aString, eventType));
            assertTrue(isEqual(aUUID, source));
        }
    }

    @Test
    public void test_ClientAddDistributedObjectListenerCodec_handleDistributedObjectEvent() {
        int fileClientMessageIndex = 21;
        ClientMessage fromFile = clientMessages.get(fileClientMessageIndex);
        ClientAddDistributedObjectListenerCodecHandler handler = new ClientAddDistributedObjectListenerCodecHandler();
        handler.handle(fromFile);
    }

    @Test
    public void test_ClientRemoveDistributedObjectListenerCodec_encodeRequest() {
        int fileClientMessageIndex = 22;
        ClientMessage encoded = ClientRemoveDistributedObjectListenerCodec.encodeRequest(aUUID);
        ClientMessage fromFile = clientMessages.get(fileClientMessageIndex);
        compareClientMessages(fromFile, encoded);
    }

    @Test
    public void test_ClientRemoveDistributedObjectListenerCodec_decodeResponse() {
        int fileClientMessageIndex = 23;
        ClientMessage fromFile = clientMessages.get(fileClientMessageIndex);
        assertTrue(isEqual(aBoolean, ClientRemoveDistributedObjectListenerCodec.decodeResponse(fromFile)));
    }

    @Test
    public void test_ClientPingCodec_encodeRequest() {
        int fileClientMessageIndex = 24;
        ClientMessage encoded = ClientPingCodec.encodeRequest();
        ClientMessage fromFile = clientMessages.get(fileClientMessageIndex);
        compareClientMessages(fromFile, encoded);
    }

    @Test
    public void test_ClientPingCodec_decodeResponse() {
        int fileClientMessageIndex = 25;
    }

    @Test
    public void test_ClientStatisticsCodec_encodeRequest() {
        int fileClientMessageIndex = 26;
        ClientMessage encoded = ClientStatisticsCodec.encodeRequest(aLong, aString, aByteArray);
        ClientMessage fromFile = clientMessages.get(fileClientMessageIndex);
        compareClientMessages(fromFile, encoded);
    }

    @Test
    public void test_ClientStatisticsCodec_decodeResponse() {
        int fileClientMessageIndex = 27;
    }

    @Test
    public void test_ClientDeployClassesCodec_encodeRequest() {
        int fileClientMessageIndex = 28;
        ClientMessage encoded = ClientDeployClassesCodec.encodeRequest(aListOfStringToByteArray);
        ClientMessage fromFile = clientMessages.get(fileClientMessageIndex);
        compareClientMessages(fromFile, encoded);
    }

    @Test
    public void test_ClientDeployClassesCodec_decodeResponse() {
        int fileClientMessageIndex = 29;
    }

    @Test
    public void test_ClientCreateProxiesCodec_encodeRequest() {
        int fileClientMessageIndex = 30;
        ClientMessage encoded = ClientCreateProxiesCodec.encodeRequest(aListOfStringToString);
        ClientMessage fromFile = clientMessages.get(fileClientMessageIndex);
        compareClientMessages(fromFile, encoded);
    }

    @Test
    public void test_ClientCreateProxiesCodec_decodeResponse() {
        int fileClientMessageIndex = 31;
    }

    @Test
    public void test_ClientLocalBackupListenerCodec_encodeRequest() {
        int fileClientMessageIndex = 32;
        ClientMessage encoded = ClientLocalBackupListenerCodec.encodeRequest();
        ClientMessage fromFile = clientMessages.get(fileClientMessageIndex);
        compareClientMessages(fromFile, encoded);
    }

    @Test
    public void test_ClientLocalBackupListenerCodec_decodeResponse() {
        int fileClientMessageIndex = 33;
        ClientMessage fromFile = clientMessages.get(fileClientMessageIndex);
        assertTrue(isEqual(aUUID, ClientLocalBackupListenerCodec.decodeResponse(fromFile)));
    }

    private static class ClientLocalBackupListenerCodecHandler extends ClientLocalBackupListenerCodec.AbstractEventHandler {
        @Override
        public void handleBackupEvent(long sourceInvocationCorrelationId) {
            assertTrue(isEqual(aLong, sourceInvocationCorrelationId));
        }
    }

    @Test
    public void test_ClientLocalBackupListenerCodec_handleBackupEvent() {
        int fileClientMessageIndex = 34;
        ClientMessage fromFile = clientMessages.get(fileClientMessageIndex);
        ClientLocalBackupListenerCodecHandler handler = new ClientLocalBackupListenerCodecHandler();
        handler.handle(fromFile);
    }

    @Test
    public void test_ClientTriggerPartitionAssignmentCodec_encodeRequest() {
        int fileClientMessageIndex = 35;
        ClientMessage encoded = ClientTriggerPartitionAssignmentCodec.encodeRequest();
        ClientMessage fromFile = clientMessages.get(fileClientMessageIndex);
        compareClientMessages(fromFile, encoded);
    }

    @Test
    public void test_ClientTriggerPartitionAssignmentCodec_decodeResponse() {
        int fileClientMessageIndex = 36;
    }

    @Test
    public void test_ClientAddMigrationListenerCodec_encodeRequest() {
        int fileClientMessageIndex = 37;
        ClientMessage encoded = ClientAddMigrationListenerCodec.encodeRequest(aBoolean);
        ClientMessage fromFile = clientMessages.get(fileClientMessageIndex);
        compareClientMessages(fromFile, encoded);
    }

    @Test
    public void test_ClientAddMigrationListenerCodec_decodeResponse() {
        int fileClientMessageIndex = 38;
        ClientMessage fromFile = clientMessages.get(fileClientMessageIndex);
        assertTrue(isEqual(aUUID, ClientAddMigrationListenerCodec.decodeResponse(fromFile)));
    }

    private static class ClientAddMigrationListenerCodecHandler extends ClientAddMigrationListenerCodec.AbstractEventHandler {
        @Override
        public void handleMigrationEvent(com.hazelcast.partition.MigrationState migrationState, int type) {
            assertTrue(isEqual(aMigrationState, migrationState));
            assertTrue(isEqual(anInt, type));
        }
        @Override
        public void handleReplicaMigrationEvent(com.hazelcast.partition.MigrationState migrationState, int partitionId, int replicaIndex, java.util.UUID sourceUuid, java.util.UUID destUuid, boolean success, long elapsedTime) {
            assertTrue(isEqual(aMigrationState, migrationState));
            assertTrue(isEqual(anInt, partitionId));
            assertTrue(isEqual(anInt, replicaIndex));
            assertTrue(isEqual(null, sourceUuid));
            assertTrue(isEqual(null, destUuid));
            assertTrue(isEqual(aBoolean, success));
            assertTrue(isEqual(aLong, elapsedTime));
        }
    }

    @Test
    public void test_ClientAddMigrationListenerCodec_handleMigrationEvent() {
        int fileClientMessageIndex = 39;
        ClientMessage fromFile = clientMessages.get(fileClientMessageIndex);
        ClientAddMigrationListenerCodecHandler handler = new ClientAddMigrationListenerCodecHandler();
        handler.handle(fromFile);
    }

    @Test
    public void test_ClientAddMigrationListenerCodec_handleReplicaMigrationEvent() {
        int fileClientMessageIndex = 40;
        ClientMessage fromFile = clientMessages.get(fileClientMessageIndex);
        ClientAddMigrationListenerCodecHandler handler = new ClientAddMigrationListenerCodecHandler();
        handler.handle(fromFile);
    }

    @Test
    public void test_ClientRemoveMigrationListenerCodec_encodeRequest() {
        int fileClientMessageIndex = 41;
        ClientMessage encoded = ClientRemoveMigrationListenerCodec.encodeRequest(aUUID);
        ClientMessage fromFile = clientMessages.get(fileClientMessageIndex);
        compareClientMessages(fromFile, encoded);
    }

    @Test
    public void test_ClientRemoveMigrationListenerCodec_decodeResponse() {
        int fileClientMessageIndex = 42;
        ClientMessage fromFile = clientMessages.get(fileClientMessageIndex);
        assertTrue(isEqual(aBoolean, ClientRemoveMigrationListenerCodec.decodeResponse(fromFile)));
    }

    @Test
    public void test_ClientSendSchemaCodec_encodeRequest() {
        int fileClientMessageIndex = 43;
        ClientMessage encoded = ClientSendSchemaCodec.encodeRequest(aSchema);
        ClientMessage fromFile = clientMessages.get(fileClientMessageIndex);
        compareClientMessages(fromFile, encoded);
    }

    @Test
    public void test_ClientSendSchemaCodec_decodeResponse() {
        int fileClientMessageIndex = 44;
    }

    @Test
    public void test_ClientFetchSchemaCodec_encodeRequest() {
        int fileClientMessageIndex = 45;
        ClientMessage encoded = ClientFetchSchemaCodec.encodeRequest(aLong);
        ClientMessage fromFile = clientMessages.get(fileClientMessageIndex);
        compareClientMessages(fromFile, encoded);
    }

    @Test
    public void test_ClientFetchSchemaCodec_decodeResponse() {
        int fileClientMessageIndex = 46;
        ClientMessage fromFile = clientMessages.get(fileClientMessageIndex);
        assertTrue(isEqual(null, ClientFetchSchemaCodec.decodeResponse(fromFile)));
    }

    @Test
    public void test_ClientSendAllSchemasCodec_encodeRequest() {
        int fileClientMessageIndex = 47;
        ClientMessage encoded = ClientSendAllSchemasCodec.encodeRequest(aListOfSchemas);
        ClientMessage fromFile = clientMessages.get(fileClientMessageIndex);
        compareClientMessages(fromFile, encoded);
    }

    @Test
    public void test_ClientSendAllSchemasCodec_decodeResponse() {
        int fileClientMessageIndex = 48;
    }

    @Test
    public void test_MapPutCodec_encodeRequest() {
        int fileClientMessageIndex = 49;
        ClientMessage encoded = MapPutCodec.encodeRequest(aString, aData, aData, aLong, aLong);
        ClientMessage fromFile = clientMessages.get(fileClientMessageIndex);
        compareClientMessages(fromFile, encoded);
    }

    @Test
    public void test_MapPutCodec_decodeResponse() {
        int fileClientMessageIndex = 50;
        ClientMessage fromFile = clientMessages.get(fileClientMessageIndex);
        assertTrue(isEqual(null, MapPutCodec.decodeResponse(fromFile)));
    }

    @Test
    public void test_MapGetCodec_encodeRequest() {
        int fileClientMessageIndex = 51;
        ClientMessage encoded = MapGetCodec.encodeRequest(aString, aData, aLong);
        ClientMessage fromFile = clientMessages.get(fileClientMessageIndex);
        compareClientMessages(fromFile, encoded);
    }

    @Test
    public void test_MapGetCodec_decodeResponse() {
        int fileClientMessageIndex = 52;
        ClientMessage fromFile = clientMessages.get(fileClientMessageIndex);
        assertTrue(isEqual(null, MapGetCodec.decodeResponse(fromFile)));
    }

    @Test
    public void test_MapRemoveCodec_encodeRequest() {
        int fileClientMessageIndex = 53;
        ClientMessage encoded = MapRemoveCodec.encodeRequest(aString, aData, aLong);
        ClientMessage fromFile = clientMessages.get(fileClientMessageIndex);
        compareClientMessages(fromFile, encoded);
    }

    @Test
    public void test_MapRemoveCodec_decodeResponse() {
        int fileClientMessageIndex = 54;
        ClientMessage fromFile = clientMessages.get(fileClientMessageIndex);
        assertTrue(isEqual(null, MapRemoveCodec.decodeResponse(fromFile)));
    }

    @Test
    public void test_MapReplaceCodec_encodeRequest() {
        int fileClientMessageIndex = 55;
        ClientMessage encoded = MapReplaceCodec.encodeRequest(aString, aData, aData, aLong);
        ClientMessage fromFile = clientMessages.get(fileClientMessageIndex);
        compareClientMessages(fromFile, encoded);
    }

    @Test
    public void test_MapReplaceCodec_decodeResponse() {
        int fileClientMessageIndex = 56;
        ClientMessage fromFile = clientMessages.get(fileClientMessageIndex);
        assertTrue(isEqual(null, MapReplaceCodec.decodeResponse(fromFile)));
    }

    @Test
    public void test_MapReplaceIfSameCodec_encodeRequest() {
        int fileClientMessageIndex = 57;
        ClientMessage encoded = MapReplaceIfSameCodec.encodeRequest(aString, aData, aData, aData, aLong);
        ClientMessage fromFile = clientMessages.get(fileClientMessageIndex);
        compareClientMessages(fromFile, encoded);
    }

    @Test
    public void test_MapReplaceIfSameCodec_decodeResponse() {
        int fileClientMessageIndex = 58;
        ClientMessage fromFile = clientMessages.get(fileClientMessageIndex);
        assertTrue(isEqual(aBoolean, MapReplaceIfSameCodec.decodeResponse(fromFile)));
    }

    @Test
    public void test_MapContainsKeyCodec_encodeRequest() {
        int fileClientMessageIndex = 59;
        ClientMessage encoded = MapContainsKeyCodec.encodeRequest(aString, aData, aLong);
        ClientMessage fromFile = clientMessages.get(fileClientMessageIndex);
        compareClientMessages(fromFile, encoded);
    }

    @Test
    public void test_MapContainsKeyCodec_decodeResponse() {
        int fileClientMessageIndex = 60;
        ClientMessage fromFile = clientMessages.get(fileClientMessageIndex);
        assertTrue(isEqual(aBoolean, MapContainsKeyCodec.decodeResponse(fromFile)));
    }

    @Test
    public void test_MapContainsValueCodec_encodeRequest() {
        int fileClientMessageIndex = 61;
        ClientMessage encoded = MapContainsValueCodec.encodeRequest(aString, aData);
        ClientMessage fromFile = clientMessages.get(fileClientMessageIndex);
        compareClientMessages(fromFile, encoded);
    }

    @Test
    public void test_MapContainsValueCodec_decodeResponse() {
        int fileClientMessageIndex = 62;
        ClientMessage fromFile = clientMessages.get(fileClientMessageIndex);
        assertTrue(isEqual(aBoolean, MapContainsValueCodec.decodeResponse(fromFile)));
    }

    @Test
    public void test_MapRemoveIfSameCodec_encodeRequest() {
        int fileClientMessageIndex = 63;
        ClientMessage encoded = MapRemoveIfSameCodec.encodeRequest(aString, aData, aData, aLong);
        ClientMessage fromFile = clientMessages.get(fileClientMessageIndex);
        compareClientMessages(fromFile, encoded);
    }

    @Test
    public void test_MapRemoveIfSameCodec_decodeResponse() {
        int fileClientMessageIndex = 64;
        ClientMessage fromFile = clientMessages.get(fileClientMessageIndex);
        assertTrue(isEqual(aBoolean, MapRemoveIfSameCodec.decodeResponse(fromFile)));
    }

    @Test
    public void test_MapDeleteCodec_encodeRequest() {
        int fileClientMessageIndex = 65;
        ClientMessage encoded = MapDeleteCodec.encodeRequest(aString, aData, aLong);
        ClientMessage fromFile = clientMessages.get(fileClientMessageIndex);
        compareClientMessages(fromFile, encoded);
    }

    @Test
    public void test_MapDeleteCodec_decodeResponse() {
        int fileClientMessageIndex = 66;
    }

    @Test
    public void test_MapFlushCodec_encodeRequest() {
        int fileClientMessageIndex = 67;
        ClientMessage encoded = MapFlushCodec.encodeRequest(aString);
        ClientMessage fromFile = clientMessages.get(fileClientMessageIndex);
        compareClientMessages(fromFile, encoded);
    }

    @Test
    public void test_MapFlushCodec_decodeResponse() {
        int fileClientMessageIndex = 68;
    }

    @Test
    public void test_MapTryRemoveCodec_encodeRequest() {
        int fileClientMessageIndex = 69;
        ClientMessage encoded = MapTryRemoveCodec.encodeRequest(aString, aData, aLong, aLong);
        ClientMessage fromFile = clientMessages.get(fileClientMessageIndex);
        compareClientMessages(fromFile, encoded);
    }

    @Test
    public void test_MapTryRemoveCodec_decodeResponse() {
        int fileClientMessageIndex = 70;
        ClientMessage fromFile = clientMessages.get(fileClientMessageIndex);
        assertTrue(isEqual(aBoolean, MapTryRemoveCodec.decodeResponse(fromFile)));
    }

    @Test
    public void test_MapTryPutCodec_encodeRequest() {
        int fileClientMessageIndex = 71;
        ClientMessage encoded = MapTryPutCodec.encodeRequest(aString, aData, aData, aLong, aLong);
        ClientMessage fromFile = clientMessages.get(fileClientMessageIndex);
        compareClientMessages(fromFile, encoded);
    }

    @Test
    public void test_MapTryPutCodec_decodeResponse() {
        int fileClientMessageIndex = 72;
        ClientMessage fromFile = clientMessages.get(fileClientMessageIndex);
        assertTrue(isEqual(aBoolean, MapTryPutCodec.decodeResponse(fromFile)));
    }

    @Test
    public void test_MapPutTransientCodec_encodeRequest() {
        int fileClientMessageIndex = 73;
        ClientMessage encoded = MapPutTransientCodec.encodeRequest(aString, aData, aData, aLong, aLong);
        ClientMessage fromFile = clientMessages.get(fileClientMessageIndex);
        compareClientMessages(fromFile, encoded);
    }

    @Test
    public void test_MapPutTransientCodec_decodeResponse() {
        int fileClientMessageIndex = 74;
    }

    @Test
    public void test_MapPutIfAbsentCodec_encodeRequest() {
        int fileClientMessageIndex = 75;
        ClientMessage encoded = MapPutIfAbsentCodec.encodeRequest(aString, aData, aData, aLong, aLong);
        ClientMessage fromFile = clientMessages.get(fileClientMessageIndex);
        compareClientMessages(fromFile, encoded);
    }

    @Test
    public void test_MapPutIfAbsentCodec_decodeResponse() {
        int fileClientMessageIndex = 76;
        ClientMessage fromFile = clientMessages.get(fileClientMessageIndex);
        assertTrue(isEqual(null, MapPutIfAbsentCodec.decodeResponse(fromFile)));
    }

    @Test
    public void test_MapSetCodec_encodeRequest() {
        int fileClientMessageIndex = 77;
        ClientMessage encoded = MapSetCodec.encodeRequest(aString, aData, aData, aLong, aLong);
        ClientMessage fromFile = clientMessages.get(fileClientMessageIndex);
        compareClientMessages(fromFile, encoded);
    }

    @Test
    public void test_MapSetCodec_decodeResponse() {
        int fileClientMessageIndex = 78;
    }

    @Test
    public void test_MapLockCodec_encodeRequest() {
        int fileClientMessageIndex = 79;
        ClientMessage encoded = MapLockCodec.encodeRequest(aString, aData, aLong, aLong, aLong);
        ClientMessage fromFile = clientMessages.get(fileClientMessageIndex);
        compareClientMessages(fromFile, encoded);
    }

    @Test
    public void test_MapLockCodec_decodeResponse() {
        int fileClientMessageIndex = 80;
    }

    @Test
    public void test_MapTryLockCodec_encodeRequest() {
        int fileClientMessageIndex = 81;
        ClientMessage encoded = MapTryLockCodec.encodeRequest(aString, aData, aLong, aLong, aLong, aLong);
        ClientMessage fromFile = clientMessages.get(fileClientMessageIndex);
        compareClientMessages(fromFile, encoded);
    }

    @Test
    public void test_MapTryLockCodec_decodeResponse() {
        int fileClientMessageIndex = 82;
        ClientMessage fromFile = clientMessages.get(fileClientMessageIndex);
        assertTrue(isEqual(aBoolean, MapTryLockCodec.decodeResponse(fromFile)));
    }

    @Test
    public void test_MapIsLockedCodec_encodeRequest() {
        int fileClientMessageIndex = 83;
        ClientMessage encoded = MapIsLockedCodec.encodeRequest(aString, aData);
        ClientMessage fromFile = clientMessages.get(fileClientMessageIndex);
        compareClientMessages(fromFile, encoded);
    }

    @Test
    public void test_MapIsLockedCodec_decodeResponse() {
        int fileClientMessageIndex = 84;
        ClientMessage fromFile = clientMessages.get(fileClientMessageIndex);
        assertTrue(isEqual(aBoolean, MapIsLockedCodec.decodeResponse(fromFile)));
    }

    @Test
    public void test_MapUnlockCodec_encodeRequest() {
        int fileClientMessageIndex = 85;
        ClientMessage encoded = MapUnlockCodec.encodeRequest(aString, aData, aLong, aLong);
        ClientMessage fromFile = clientMessages.get(fileClientMessageIndex);
        compareClientMessages(fromFile, encoded);
    }

    @Test
    public void test_MapUnlockCodec_decodeResponse() {
        int fileClientMessageIndex = 86;
    }

    @Test
    public void test_MapAddInterceptorCodec_encodeRequest() {
        int fileClientMessageIndex = 87;
        ClientMessage encoded = MapAddInterceptorCodec.encodeRequest(aString, aData);
        ClientMessage fromFile = clientMessages.get(fileClientMessageIndex);
        compareClientMessages(fromFile, encoded);
    }

    @Test
    public void test_MapAddInterceptorCodec_decodeResponse() {
        int fileClientMessageIndex = 88;
        ClientMessage fromFile = clientMessages.get(fileClientMessageIndex);
        assertTrue(isEqual(aString, MapAddInterceptorCodec.decodeResponse(fromFile)));
    }

    @Test
    public void test_MapRemoveInterceptorCodec_encodeRequest() {
        int fileClientMessageIndex = 89;
        ClientMessage encoded = MapRemoveInterceptorCodec.encodeRequest(aString, aString);
        ClientMessage fromFile = clientMessages.get(fileClientMessageIndex);
        compareClientMessages(fromFile, encoded);
    }

    @Test
    public void test_MapRemoveInterceptorCodec_decodeResponse() {
        int fileClientMessageIndex = 90;
        ClientMessage fromFile = clientMessages.get(fileClientMessageIndex);
        assertTrue(isEqual(aBoolean, MapRemoveInterceptorCodec.decodeResponse(fromFile)));
    }

    @Test
    public void test_MapAddEntryListenerToKeyWithPredicateCodec_encodeRequest() {
        int fileClientMessageIndex = 91;
        ClientMessage encoded = MapAddEntryListenerToKeyWithPredicateCodec.encodeRequest(aString, aData, aData, aBoolean, anInt, aBoolean);
        ClientMessage fromFile = clientMessages.get(fileClientMessageIndex);
        compareClientMessages(fromFile, encoded);
    }

    @Test
    public void test_MapAddEntryListenerToKeyWithPredicateCodec_decodeResponse() {
        int fileClientMessageIndex = 92;
        ClientMessage fromFile = clientMessages.get(fileClientMessageIndex);
        assertTrue(isEqual(aUUID, MapAddEntryListenerToKeyWithPredicateCodec.decodeResponse(fromFile)));
    }

    private static class MapAddEntryListenerToKeyWithPredicateCodecHandler extends MapAddEntryListenerToKeyWithPredicateCodec.AbstractEventHandler {
        @Override
        public void handleEntryEvent(com.hazelcast.internal.serialization.Data key, com.hazelcast.internal.serialization.Data value, com.hazelcast.internal.serialization.Data oldValue, com.hazelcast.internal.serialization.Data mergingValue, int eventType, java.util.UUID uuid, int numberOfAffectedEntries) {
            assertTrue(isEqual(null, key));
            assertTrue(isEqual(null, value));
            assertTrue(isEqual(null, oldValue));
            assertTrue(isEqual(null, mergingValue));
            assertTrue(isEqual(anInt, eventType));
            assertTrue(isEqual(aUUID, uuid));
            assertTrue(isEqual(anInt, numberOfAffectedEntries));
        }
    }

    @Test
    public void test_MapAddEntryListenerToKeyWithPredicateCodec_handleEntryEvent() {
        int fileClientMessageIndex = 93;
        ClientMessage fromFile = clientMessages.get(fileClientMessageIndex);
        MapAddEntryListenerToKeyWithPredicateCodecHandler handler = new MapAddEntryListenerToKeyWithPredicateCodecHandler();
        handler.handle(fromFile);
    }

    @Test
    public void test_MapAddEntryListenerWithPredicateCodec_encodeRequest() {
        int fileClientMessageIndex = 94;
        ClientMessage encoded = MapAddEntryListenerWithPredicateCodec.encodeRequest(aString, aData, aBoolean, anInt, aBoolean);
        ClientMessage fromFile = clientMessages.get(fileClientMessageIndex);
        compareClientMessages(fromFile, encoded);
    }

    @Test
    public void test_MapAddEntryListenerWithPredicateCodec_decodeResponse() {
        int fileClientMessageIndex = 95;
        ClientMessage fromFile = clientMessages.get(fileClientMessageIndex);
        assertTrue(isEqual(aUUID, MapAddEntryListenerWithPredicateCodec.decodeResponse(fromFile)));
    }

    private static class MapAddEntryListenerWithPredicateCodecHandler extends MapAddEntryListenerWithPredicateCodec.AbstractEventHandler {
        @Override
        public void handleEntryEvent(com.hazelcast.internal.serialization.Data key, com.hazelcast.internal.serialization.Data value, com.hazelcast.internal.serialization.Data oldValue, com.hazelcast.internal.serialization.Data mergingValue, int eventType, java.util.UUID uuid, int numberOfAffectedEntries) {
            assertTrue(isEqual(null, key));
            assertTrue(isEqual(null, value));
            assertTrue(isEqual(null, oldValue));
            assertTrue(isEqual(null, mergingValue));
            assertTrue(isEqual(anInt, eventType));
            assertTrue(isEqual(aUUID, uuid));
            assertTrue(isEqual(anInt, numberOfAffectedEntries));
        }
    }

    @Test
    public void test_MapAddEntryListenerWithPredicateCodec_handleEntryEvent() {
        int fileClientMessageIndex = 96;
        ClientMessage fromFile = clientMessages.get(fileClientMessageIndex);
        MapAddEntryListenerWithPredicateCodecHandler handler = new MapAddEntryListenerWithPredicateCodecHandler();
        handler.handle(fromFile);
    }

    @Test
    public void test_MapAddEntryListenerToKeyCodec_encodeRequest() {
        int fileClientMessageIndex = 97;
        ClientMessage encoded = MapAddEntryListenerToKeyCodec.encodeRequest(aString, aData, aBoolean, anInt, aBoolean);
        ClientMessage fromFile = clientMessages.get(fileClientMessageIndex);
        compareClientMessages(fromFile, encoded);
    }

    @Test
    public void test_MapAddEntryListenerToKeyCodec_decodeResponse() {
        int fileClientMessageIndex = 98;
        ClientMessage fromFile = clientMessages.get(fileClientMessageIndex);
        assertTrue(isEqual(aUUID, MapAddEntryListenerToKeyCodec.decodeResponse(fromFile)));
    }

    private static class MapAddEntryListenerToKeyCodecHandler extends MapAddEntryListenerToKeyCodec.AbstractEventHandler {
        @Override
        public void handleEntryEvent(com.hazelcast.internal.serialization.Data key, com.hazelcast.internal.serialization.Data value, com.hazelcast.internal.serialization.Data oldValue, com.hazelcast.internal.serialization.Data mergingValue, int eventType, java.util.UUID uuid, int numberOfAffectedEntries) {
            assertTrue(isEqual(null, key));
            assertTrue(isEqual(null, value));
            assertTrue(isEqual(null, oldValue));
            assertTrue(isEqual(null, mergingValue));
            assertTrue(isEqual(anInt, eventType));
            assertTrue(isEqual(aUUID, uuid));
            assertTrue(isEqual(anInt, numberOfAffectedEntries));
        }
    }

    @Test
    public void test_MapAddEntryListenerToKeyCodec_handleEntryEvent() {
        int fileClientMessageIndex = 99;
        ClientMessage fromFile = clientMessages.get(fileClientMessageIndex);
        MapAddEntryListenerToKeyCodecHandler handler = new MapAddEntryListenerToKeyCodecHandler();
        handler.handle(fromFile);
    }

    @Test
    public void test_MapAddEntryListenerCodec_encodeRequest() {
        int fileClientMessageIndex = 100;
        ClientMessage encoded = MapAddEntryListenerCodec.encodeRequest(aString, aBoolean, anInt, aBoolean);
        ClientMessage fromFile = clientMessages.get(fileClientMessageIndex);
        compareClientMessages(fromFile, encoded);
    }

    @Test
    public void test_MapAddEntryListenerCodec_decodeResponse() {
        int fileClientMessageIndex = 101;
        ClientMessage fromFile = clientMessages.get(fileClientMessageIndex);
        assertTrue(isEqual(aUUID, MapAddEntryListenerCodec.decodeResponse(fromFile)));
    }

    private static class MapAddEntryListenerCodecHandler extends MapAddEntryListenerCodec.AbstractEventHandler {
        @Override
        public void handleEntryEvent(com.hazelcast.internal.serialization.Data key, com.hazelcast.internal.serialization.Data value, com.hazelcast.internal.serialization.Data oldValue, com.hazelcast.internal.serialization.Data mergingValue, int eventType, java.util.UUID uuid, int numberOfAffectedEntries) {
            assertTrue(isEqual(null, key));
            assertTrue(isEqual(null, value));
            assertTrue(isEqual(null, oldValue));
            assertTrue(isEqual(null, mergingValue));
            assertTrue(isEqual(anInt, eventType));
            assertTrue(isEqual(aUUID, uuid));
            assertTrue(isEqual(anInt, numberOfAffectedEntries));
        }
    }

    @Test
    public void test_MapAddEntryListenerCodec_handleEntryEvent() {
        int fileClientMessageIndex = 102;
        ClientMessage fromFile = clientMessages.get(fileClientMessageIndex);
        MapAddEntryListenerCodecHandler handler = new MapAddEntryListenerCodecHandler();
        handler.handle(fromFile);
    }

    @Test
    public void test_MapRemoveEntryListenerCodec_encodeRequest() {
        int fileClientMessageIndex = 103;
        ClientMessage encoded = MapRemoveEntryListenerCodec.encodeRequest(aString, aUUID);
        ClientMessage fromFile = clientMessages.get(fileClientMessageIndex);
        compareClientMessages(fromFile, encoded);
    }

    @Test
    public void test_MapRemoveEntryListenerCodec_decodeResponse() {
        int fileClientMessageIndex = 104;
        ClientMessage fromFile = clientMessages.get(fileClientMessageIndex);
        assertTrue(isEqual(aBoolean, MapRemoveEntryListenerCodec.decodeResponse(fromFile)));
    }

    @Test
    public void test_MapAddPartitionLostListenerCodec_encodeRequest() {
        int fileClientMessageIndex = 105;
        ClientMessage encoded = MapAddPartitionLostListenerCodec.encodeRequest(aString, aBoolean);
        ClientMessage fromFile = clientMessages.get(fileClientMessageIndex);
        compareClientMessages(fromFile, encoded);
    }

    @Test
    public void test_MapAddPartitionLostListenerCodec_decodeResponse() {
        int fileClientMessageIndex = 106;
        ClientMessage fromFile = clientMessages.get(fileClientMessageIndex);
        assertTrue(isEqual(aUUID, MapAddPartitionLostListenerCodec.decodeResponse(fromFile)));
    }

    private static class MapAddPartitionLostListenerCodecHandler extends MapAddPartitionLostListenerCodec.AbstractEventHandler {
        @Override
        public void handleMapPartitionLostEvent(int partitionId, java.util.UUID uuid) {
            assertTrue(isEqual(anInt, partitionId));
            assertTrue(isEqual(aUUID, uuid));
        }
    }

    @Test
    public void test_MapAddPartitionLostListenerCodec_handleMapPartitionLostEvent() {
        int fileClientMessageIndex = 107;
        ClientMessage fromFile = clientMessages.get(fileClientMessageIndex);
        MapAddPartitionLostListenerCodecHandler handler = new MapAddPartitionLostListenerCodecHandler();
        handler.handle(fromFile);
    }

    @Test
    public void test_MapRemovePartitionLostListenerCodec_encodeRequest() {
        int fileClientMessageIndex = 108;
        ClientMessage encoded = MapRemovePartitionLostListenerCodec.encodeRequest(aString, aUUID);
        ClientMessage fromFile = clientMessages.get(fileClientMessageIndex);
        compareClientMessages(fromFile, encoded);
    }

    @Test
    public void test_MapRemovePartitionLostListenerCodec_decodeResponse() {
        int fileClientMessageIndex = 109;
        ClientMessage fromFile = clientMessages.get(fileClientMessageIndex);
        assertTrue(isEqual(aBoolean, MapRemovePartitionLostListenerCodec.decodeResponse(fromFile)));
    }

    @Test
    public void test_MapGetEntryViewCodec_encodeRequest() {
        int fileClientMessageIndex = 110;
        ClientMessage encoded = MapGetEntryViewCodec.encodeRequest(aString, aData, aLong);
        ClientMessage fromFile = clientMessages.get(fileClientMessageIndex);
        compareClientMessages(fromFile, encoded);
    }

    @Test
    public void test_MapGetEntryViewCodec_decodeResponse() {
        int fileClientMessageIndex = 111;
        ClientMessage fromFile = clientMessages.get(fileClientMessageIndex);
        MapGetEntryViewCodec.ResponseParameters parameters = MapGetEntryViewCodec.decodeResponse(fromFile);
        assertTrue(isEqual(null, parameters.response));
        assertTrue(isEqual(aLong, parameters.maxIdle));
    }

    @Test
    public void test_MapEvictCodec_encodeRequest() {
        int fileClientMessageIndex = 112;
        ClientMessage encoded = MapEvictCodec.encodeRequest(aString, aData, aLong);
        ClientMessage fromFile = clientMessages.get(fileClientMessageIndex);
        compareClientMessages(fromFile, encoded);
    }

    @Test
    public void test_MapEvictCodec_decodeResponse() {
        int fileClientMessageIndex = 113;
        ClientMessage fromFile = clientMessages.get(fileClientMessageIndex);
        assertTrue(isEqual(aBoolean, MapEvictCodec.decodeResponse(fromFile)));
    }

    @Test
    public void test_MapEvictAllCodec_encodeRequest() {
        int fileClientMessageIndex = 114;
        ClientMessage encoded = MapEvictAllCodec.encodeRequest(aString);
        ClientMessage fromFile = clientMessages.get(fileClientMessageIndex);
        compareClientMessages(fromFile, encoded);
    }

    @Test
    public void test_MapEvictAllCodec_decodeResponse() {
        int fileClientMessageIndex = 115;
    }

    @Test
    public void test_MapLoadAllCodec_encodeRequest() {
        int fileClientMessageIndex = 116;
        ClientMessage encoded = MapLoadAllCodec.encodeRequest(aString, aBoolean);
        ClientMessage fromFile = clientMessages.get(fileClientMessageIndex);
        compareClientMessages(fromFile, encoded);
    }

    @Test
    public void test_MapLoadAllCodec_decodeResponse() {
        int fileClientMessageIndex = 117;
    }

    @Test
    public void test_MapLoadGivenKeysCodec_encodeRequest() {
        int fileClientMessageIndex = 118;
        ClientMessage encoded = MapLoadGivenKeysCodec.encodeRequest(aString, aListOfData, aBoolean);
        ClientMessage fromFile = clientMessages.get(fileClientMessageIndex);
        compareClientMessages(fromFile, encoded);
    }

    @Test
    public void test_MapLoadGivenKeysCodec_decodeResponse() {
        int fileClientMessageIndex = 119;
    }

    @Test
    public void test_MapKeySetCodec_encodeRequest() {
        int fileClientMessageIndex = 120;
        ClientMessage encoded = MapKeySetCodec.encodeRequest(aString);
        ClientMessage fromFile = clientMessages.get(fileClientMessageIndex);
        compareClientMessages(fromFile, encoded);
    }

    @Test
    public void test_MapKeySetCodec_decodeResponse() {
        int fileClientMessageIndex = 121;
        ClientMessage fromFile = clientMessages.get(fileClientMessageIndex);
        assertTrue(isEqual(aListOfData, MapKeySetCodec.decodeResponse(fromFile)));
    }

    @Test
    public void test_MapGetAllCodec_encodeRequest() {
        int fileClientMessageIndex = 122;
        ClientMessage encoded = MapGetAllCodec.encodeRequest(aString, aListOfData);
        ClientMessage fromFile = clientMessages.get(fileClientMessageIndex);
        compareClientMessages(fromFile, encoded);
    }

    @Test
    public void test_MapGetAllCodec_decodeResponse() {
        int fileClientMessageIndex = 123;
        ClientMessage fromFile = clientMessages.get(fileClientMessageIndex);
        assertTrue(isEqual(aListOfDataToData, MapGetAllCodec.decodeResponse(fromFile)));
    }

    @Test
    public void test_MapValuesCodec_encodeRequest() {
        int fileClientMessageIndex = 124;
        ClientMessage encoded = MapValuesCodec.encodeRequest(aString);
        ClientMessage fromFile = clientMessages.get(fileClientMessageIndex);
        compareClientMessages(fromFile, encoded);
    }

    @Test
    public void test_MapValuesCodec_decodeResponse() {
        int fileClientMessageIndex = 125;
        ClientMessage fromFile = clientMessages.get(fileClientMessageIndex);
        assertTrue(isEqual(aListOfData, MapValuesCodec.decodeResponse(fromFile)));
    }

    @Test
    public void test_MapEntrySetCodec_encodeRequest() {
        int fileClientMessageIndex = 126;
        ClientMessage encoded = MapEntrySetCodec.encodeRequest(aString);
        ClientMessage fromFile = clientMessages.get(fileClientMessageIndex);
        compareClientMessages(fromFile, encoded);
    }

    @Test
    public void test_MapEntrySetCodec_decodeResponse() {
        int fileClientMessageIndex = 127;
        ClientMessage fromFile = clientMessages.get(fileClientMessageIndex);
        assertTrue(isEqual(aListOfDataToData, MapEntrySetCodec.decodeResponse(fromFile)));
    }

    @Test
    public void test_MapKeySetWithPredicateCodec_encodeRequest() {
        int fileClientMessageIndex = 128;
        ClientMessage encoded = MapKeySetWithPredicateCodec.encodeRequest(aString, aData);
        ClientMessage fromFile = clientMessages.get(fileClientMessageIndex);
        compareClientMessages(fromFile, encoded);
    }

    @Test
    public void test_MapKeySetWithPredicateCodec_decodeResponse() {
        int fileClientMessageIndex = 129;
        ClientMessage fromFile = clientMessages.get(fileClientMessageIndex);
        assertTrue(isEqual(aListOfData, MapKeySetWithPredicateCodec.decodeResponse(fromFile)));
    }

    @Test
    public void test_MapValuesWithPredicateCodec_encodeRequest() {
        int fileClientMessageIndex = 130;
        ClientMessage encoded = MapValuesWithPredicateCodec.encodeRequest(aString, aData);
        ClientMessage fromFile = clientMessages.get(fileClientMessageIndex);
        compareClientMessages(fromFile, encoded);
    }

    @Test
    public void test_MapValuesWithPredicateCodec_decodeResponse() {
        int fileClientMessageIndex = 131;
        ClientMessage fromFile = clientMessages.get(fileClientMessageIndex);
        assertTrue(isEqual(aListOfData, MapValuesWithPredicateCodec.decodeResponse(fromFile)));
    }

    @Test
    public void test_MapEntriesWithPredicateCodec_encodeRequest() {
        int fileClientMessageIndex = 132;
        ClientMessage encoded = MapEntriesWithPredicateCodec.encodeRequest(aString, aData);
        ClientMessage fromFile = clientMessages.get(fileClientMessageIndex);
        compareClientMessages(fromFile, encoded);
    }

    @Test
    public void test_MapEntriesWithPredicateCodec_decodeResponse() {
        int fileClientMessageIndex = 133;
        ClientMessage fromFile = clientMessages.get(fileClientMessageIndex);
        assertTrue(isEqual(aListOfDataToData, MapEntriesWithPredicateCodec.decodeResponse(fromFile)));
    }

    @Test
    public void test_MapAddIndexCodec_encodeRequest() {
        int fileClientMessageIndex = 134;
        ClientMessage encoded = MapAddIndexCodec.encodeRequest(aString, anIndexConfig);
        ClientMessage fromFile = clientMessages.get(fileClientMessageIndex);
        compareClientMessages(fromFile, encoded);
    }

    @Test
    public void test_MapAddIndexCodec_decodeResponse() {
        int fileClientMessageIndex = 135;
    }

    @Test
    public void test_MapSizeCodec_encodeRequest() {
        int fileClientMessageIndex = 136;
        ClientMessage encoded = MapSizeCodec.encodeRequest(aString);
        ClientMessage fromFile = clientMessages.get(fileClientMessageIndex);
        compareClientMessages(fromFile, encoded);
    }

    @Test
    public void test_MapSizeCodec_decodeResponse() {
        int fileClientMessageIndex = 137;
        ClientMessage fromFile = clientMessages.get(fileClientMessageIndex);
        assertTrue(isEqual(anInt, MapSizeCodec.decodeResponse(fromFile)));
    }

    @Test
    public void test_MapIsEmptyCodec_encodeRequest() {
        int fileClientMessageIndex = 138;
        ClientMessage encoded = MapIsEmptyCodec.encodeRequest(aString);
        ClientMessage fromFile = clientMessages.get(fileClientMessageIndex);
        compareClientMessages(fromFile, encoded);
    }

    @Test
    public void test_MapIsEmptyCodec_decodeResponse() {
        int fileClientMessageIndex = 139;
        ClientMessage fromFile = clientMessages.get(fileClientMessageIndex);
        assertTrue(isEqual(aBoolean, MapIsEmptyCodec.decodeResponse(fromFile)));
    }

    @Test
    public void test_MapPutAllCodec_encodeRequest() {
        int fileClientMessageIndex = 140;
        ClientMessage encoded = MapPutAllCodec.encodeRequest(aString, aListOfDataToData, aBoolean);
        ClientMessage fromFile = clientMessages.get(fileClientMessageIndex);
        compareClientMessages(fromFile, encoded);
    }

    @Test
    public void test_MapPutAllCodec_decodeResponse() {
        int fileClientMessageIndex = 141;
    }

    @Test
    public void test_MapClearCodec_encodeRequest() {
        int fileClientMessageIndex = 142;
        ClientMessage encoded = MapClearCodec.encodeRequest(aString);
        ClientMessage fromFile = clientMessages.get(fileClientMessageIndex);
        compareClientMessages(fromFile, encoded);
    }

    @Test
    public void test_MapClearCodec_decodeResponse() {
        int fileClientMessageIndex = 143;
    }

    @Test
    public void test_MapExecuteOnKeyCodec_encodeRequest() {
        int fileClientMessageIndex = 144;
        ClientMessage encoded = MapExecuteOnKeyCodec.encodeRequest(aString, aData, aData, aLong);
        ClientMessage fromFile = clientMessages.get(fileClientMessageIndex);
        compareClientMessages(fromFile, encoded);
    }

    @Test
    public void test_MapExecuteOnKeyCodec_decodeResponse() {
        int fileClientMessageIndex = 145;
        ClientMessage fromFile = clientMessages.get(fileClientMessageIndex);
        assertTrue(isEqual(null, MapExecuteOnKeyCodec.decodeResponse(fromFile)));
    }

    @Test
    public void test_MapSubmitToKeyCodec_encodeRequest() {
        int fileClientMessageIndex = 146;
        ClientMessage encoded = MapSubmitToKeyCodec.encodeRequest(aString, aData, aData, aLong);
        ClientMessage fromFile = clientMessages.get(fileClientMessageIndex);
        compareClientMessages(fromFile, encoded);
    }

    @Test
    public void test_MapSubmitToKeyCodec_decodeResponse() {
        int fileClientMessageIndex = 147;
        ClientMessage fromFile = clientMessages.get(fileClientMessageIndex);
        assertTrue(isEqual(null, MapSubmitToKeyCodec.decodeResponse(fromFile)));
    }

    @Test
    public void test_MapExecuteOnAllKeysCodec_encodeRequest() {
        int fileClientMessageIndex = 148;
        ClientMessage encoded = MapExecuteOnAllKeysCodec.encodeRequest(aString, aData);
        ClientMessage fromFile = clientMessages.get(fileClientMessageIndex);
        compareClientMessages(fromFile, encoded);
    }

    @Test
    public void test_MapExecuteOnAllKeysCodec_decodeResponse() {
        int fileClientMessageIndex = 149;
        ClientMessage fromFile = clientMessages.get(fileClientMessageIndex);
        assertTrue(isEqual(aListOfDataToData, MapExecuteOnAllKeysCodec.decodeResponse(fromFile)));
    }

    @Test
    public void test_MapExecuteWithPredicateCodec_encodeRequest() {
        int fileClientMessageIndex = 150;
        ClientMessage encoded = MapExecuteWithPredicateCodec.encodeRequest(aString, aData, aData);
        ClientMessage fromFile = clientMessages.get(fileClientMessageIndex);
        compareClientMessages(fromFile, encoded);
    }

    @Test
    public void test_MapExecuteWithPredicateCodec_decodeResponse() {
        int fileClientMessageIndex = 151;
        ClientMessage fromFile = clientMessages.get(fileClientMessageIndex);
        assertTrue(isEqual(aListOfDataToData, MapExecuteWithPredicateCodec.decodeResponse(fromFile)));
    }

    @Test
    public void test_MapExecuteOnKeysCodec_encodeRequest() {
        int fileClientMessageIndex = 152;
        ClientMessage encoded = MapExecuteOnKeysCodec.encodeRequest(aString, aData, aListOfData);
        ClientMessage fromFile = clientMessages.get(fileClientMessageIndex);
        compareClientMessages(fromFile, encoded);
    }

    @Test
    public void test_MapExecuteOnKeysCodec_decodeResponse() {
        int fileClientMessageIndex = 153;
        ClientMessage fromFile = clientMessages.get(fileClientMessageIndex);
        assertTrue(isEqual(aListOfDataToData, MapExecuteOnKeysCodec.decodeResponse(fromFile)));
    }

    @Test
    public void test_MapForceUnlockCodec_encodeRequest() {
        int fileClientMessageIndex = 154;
        ClientMessage encoded = MapForceUnlockCodec.encodeRequest(aString, aData, aLong);
        ClientMessage fromFile = clientMessages.get(fileClientMessageIndex);
        compareClientMessages(fromFile, encoded);
    }

    @Test
    public void test_MapForceUnlockCodec_decodeResponse() {
        int fileClientMessageIndex = 155;
    }

    @Test
    public void test_MapKeySetWithPagingPredicateCodec_encodeRequest() {
        int fileClientMessageIndex = 156;
        ClientMessage encoded = MapKeySetWithPagingPredicateCodec.encodeRequest(aString, aPagingPredicateHolder);
        ClientMessage fromFile = clientMessages.get(fileClientMessageIndex);
        compareClientMessages(fromFile, encoded);
    }

    @Test
    public void test_MapKeySetWithPagingPredicateCodec_decodeResponse() {
        int fileClientMessageIndex = 157;
        ClientMessage fromFile = clientMessages.get(fileClientMessageIndex);
        MapKeySetWithPagingPredicateCodec.ResponseParameters parameters = MapKeySetWithPagingPredicateCodec.decodeResponse(fromFile);
        assertTrue(isEqual(aListOfData, parameters.response));
        assertTrue(isEqual(anAnchorDataListHolder, parameters.anchorDataList));
    }

    @Test
    public void test_MapValuesWithPagingPredicateCodec_encodeRequest() {
        int fileClientMessageIndex = 158;
        ClientMessage encoded = MapValuesWithPagingPredicateCodec.encodeRequest(aString, aPagingPredicateHolder);
        ClientMessage fromFile = clientMessages.get(fileClientMessageIndex);
        compareClientMessages(fromFile, encoded);
    }

    @Test
    public void test_MapValuesWithPagingPredicateCodec_decodeResponse() {
        int fileClientMessageIndex = 159;
        ClientMessage fromFile = clientMessages.get(fileClientMessageIndex);
        MapValuesWithPagingPredicateCodec.ResponseParameters parameters = MapValuesWithPagingPredicateCodec.decodeResponse(fromFile);
        assertTrue(isEqual(aListOfData, parameters.response));
        assertTrue(isEqual(anAnchorDataListHolder, parameters.anchorDataList));
    }

    @Test
    public void test_MapEntriesWithPagingPredicateCodec_encodeRequest() {
        int fileClientMessageIndex = 160;
        ClientMessage encoded = MapEntriesWithPagingPredicateCodec.encodeRequest(aString, aPagingPredicateHolder);
        ClientMessage fromFile = clientMessages.get(fileClientMessageIndex);
        compareClientMessages(fromFile, encoded);
    }

    @Test
    public void test_MapEntriesWithPagingPredicateCodec_decodeResponse() {
        int fileClientMessageIndex = 161;
        ClientMessage fromFile = clientMessages.get(fileClientMessageIndex);
        MapEntriesWithPagingPredicateCodec.ResponseParameters parameters = MapEntriesWithPagingPredicateCodec.decodeResponse(fromFile);
        assertTrue(isEqual(aListOfDataToData, parameters.response));
        assertTrue(isEqual(anAnchorDataListHolder, parameters.anchorDataList));
    }

    @Test
    public void test_MapFetchKeysCodec_encodeRequest() {
        int fileClientMessageIndex = 162;
        ClientMessage encoded = MapFetchKeysCodec.encodeRequest(aString, aListOfIntegerToInteger, anInt);
        ClientMessage fromFile = clientMessages.get(fileClientMessageIndex);
        compareClientMessages(fromFile, encoded);
    }

    @Test
    public void test_MapFetchKeysCodec_decodeResponse() {
        int fileClientMessageIndex = 163;
        ClientMessage fromFile = clientMessages.get(fileClientMessageIndex);
        MapFetchKeysCodec.ResponseParameters parameters = MapFetchKeysCodec.decodeResponse(fromFile);
        assertTrue(isEqual(aListOfIntegerToInteger, parameters.iterationPointers));
        assertTrue(isEqual(aListOfData, parameters.keys));
    }

    @Test
    public void test_MapFetchEntriesCodec_encodeRequest() {
        int fileClientMessageIndex = 164;
        ClientMessage encoded = MapFetchEntriesCodec.encodeRequest(aString, aListOfIntegerToInteger, anInt);
        ClientMessage fromFile = clientMessages.get(fileClientMessageIndex);
        compareClientMessages(fromFile, encoded);
    }

    @Test
    public void test_MapFetchEntriesCodec_decodeResponse() {
        int fileClientMessageIndex = 165;
        ClientMessage fromFile = clientMessages.get(fileClientMessageIndex);
        MapFetchEntriesCodec.ResponseParameters parameters = MapFetchEntriesCodec.decodeResponse(fromFile);
        assertTrue(isEqual(aListOfIntegerToInteger, parameters.iterationPointers));
        assertTrue(isEqual(aListOfDataToData, parameters.entries));
    }

    @Test
    public void test_MapAggregateCodec_encodeRequest() {
        int fileClientMessageIndex = 166;
        ClientMessage encoded = MapAggregateCodec.encodeRequest(aString, aData);
        ClientMessage fromFile = clientMessages.get(fileClientMessageIndex);
        compareClientMessages(fromFile, encoded);
    }

    @Test
    public void test_MapAggregateCodec_decodeResponse() {
        int fileClientMessageIndex = 167;
        ClientMessage fromFile = clientMessages.get(fileClientMessageIndex);
        assertTrue(isEqual(null, MapAggregateCodec.decodeResponse(fromFile)));
    }

    @Test
    public void test_MapAggregateWithPredicateCodec_encodeRequest() {
        int fileClientMessageIndex = 168;
        ClientMessage encoded = MapAggregateWithPredicateCodec.encodeRequest(aString, aData, aData);
        ClientMessage fromFile = clientMessages.get(fileClientMessageIndex);
        compareClientMessages(fromFile, encoded);
    }

    @Test
    public void test_MapAggregateWithPredicateCodec_decodeResponse() {
        int fileClientMessageIndex = 169;
        ClientMessage fromFile = clientMessages.get(fileClientMessageIndex);
        assertTrue(isEqual(null, MapAggregateWithPredicateCodec.decodeResponse(fromFile)));
    }

    @Test
    public void test_MapProjectCodec_encodeRequest() {
        int fileClientMessageIndex = 170;
        ClientMessage encoded = MapProjectCodec.encodeRequest(aString, aData);
        ClientMessage fromFile = clientMessages.get(fileClientMessageIndex);
        compareClientMessages(fromFile, encoded);
    }

    @Test
    public void test_MapProjectCodec_decodeResponse() {
        int fileClientMessageIndex = 171;
        ClientMessage fromFile = clientMessages.get(fileClientMessageIndex);
        assertTrue(isEqual(aListOfData, MapProjectCodec.decodeResponse(fromFile)));
    }

    @Test
    public void test_MapProjectWithPredicateCodec_encodeRequest() {
        int fileClientMessageIndex = 172;
        ClientMessage encoded = MapProjectWithPredicateCodec.encodeRequest(aString, aData, aData);
        ClientMessage fromFile = clientMessages.get(fileClientMessageIndex);
        compareClientMessages(fromFile, encoded);
    }

    @Test
    public void test_MapProjectWithPredicateCodec_decodeResponse() {
        int fileClientMessageIndex = 173;
        ClientMessage fromFile = clientMessages.get(fileClientMessageIndex);
        assertTrue(isEqual(aListOfData, MapProjectWithPredicateCodec.decodeResponse(fromFile)));
    }

    @Test
    public void test_MapFetchNearCacheInvalidationMetadataCodec_encodeRequest() {
        int fileClientMessageIndex = 174;
        ClientMessage encoded = MapFetchNearCacheInvalidationMetadataCodec.encodeRequest(aListOfStrings, aUUID);
        ClientMessage fromFile = clientMessages.get(fileClientMessageIndex);
        compareClientMessages(fromFile, encoded);
    }

    @Test
    public void test_MapFetchNearCacheInvalidationMetadataCodec_decodeResponse() {
        int fileClientMessageIndex = 175;
        ClientMessage fromFile = clientMessages.get(fileClientMessageIndex);
        MapFetchNearCacheInvalidationMetadataCodec.ResponseParameters parameters = MapFetchNearCacheInvalidationMetadataCodec.decodeResponse(fromFile);
        assertTrue(isEqual(aListOfStringToListOfIntegerToLong, parameters.namePartitionSequenceList));
        assertTrue(isEqual(aListOfIntegerToUUID, parameters.partitionUuidList));
    }

    @Test
    public void test_MapRemoveAllCodec_encodeRequest() {
        int fileClientMessageIndex = 176;
        ClientMessage encoded = MapRemoveAllCodec.encodeRequest(aString, aData);
        ClientMessage fromFile = clientMessages.get(fileClientMessageIndex);
        compareClientMessages(fromFile, encoded);
    }

    @Test
    public void test_MapRemoveAllCodec_decodeResponse() {
        int fileClientMessageIndex = 177;
    }

    @Test
    public void test_MapAddNearCacheInvalidationListenerCodec_encodeRequest() {
        int fileClientMessageIndex = 178;
        ClientMessage encoded = MapAddNearCacheInvalidationListenerCodec.encodeRequest(aString, anInt, aBoolean);
        ClientMessage fromFile = clientMessages.get(fileClientMessageIndex);
        compareClientMessages(fromFile, encoded);
    }

    @Test
    public void test_MapAddNearCacheInvalidationListenerCodec_decodeResponse() {
        int fileClientMessageIndex = 179;
        ClientMessage fromFile = clientMessages.get(fileClientMessageIndex);
        assertTrue(isEqual(aUUID, MapAddNearCacheInvalidationListenerCodec.decodeResponse(fromFile)));
    }

    private static class MapAddNearCacheInvalidationListenerCodecHandler extends MapAddNearCacheInvalidationListenerCodec.AbstractEventHandler {
        @Override
        public void handleIMapInvalidationEvent(com.hazelcast.internal.serialization.Data key, java.util.UUID sourceUuid, java.util.UUID partitionUuid, long sequence) {
            assertTrue(isEqual(null, key));
            assertTrue(isEqual(aUUID, sourceUuid));
            assertTrue(isEqual(aUUID, partitionUuid));
            assertTrue(isEqual(aLong, sequence));
        }
        @Override
        public void handleIMapBatchInvalidationEvent(java.util.Collection<com.hazelcast.internal.serialization.Data> keys, java.util.Collection<java.util.UUID> sourceUuids, java.util.Collection<java.util.UUID> partitionUuids, java.util.Collection<java.lang.Long> sequences) {
            assertTrue(isEqual(aListOfData, keys));
            assertTrue(isEqual(aListOfUUIDs, sourceUuids));
            assertTrue(isEqual(aListOfUUIDs, partitionUuids));
            assertTrue(isEqual(aListOfLongs, sequences));
        }
    }

    @Test
    public void test_MapAddNearCacheInvalidationListenerCodec_handleIMapInvalidationEvent() {
        int fileClientMessageIndex = 180;
        ClientMessage fromFile = clientMessages.get(fileClientMessageIndex);
        MapAddNearCacheInvalidationListenerCodecHandler handler = new MapAddNearCacheInvalidationListenerCodecHandler();
        handler.handle(fromFile);
    }

    @Test
    public void test_MapAddNearCacheInvalidationListenerCodec_handleIMapBatchInvalidationEvent() {
        int fileClientMessageIndex = 181;
        ClientMessage fromFile = clientMessages.get(fileClientMessageIndex);
        MapAddNearCacheInvalidationListenerCodecHandler handler = new MapAddNearCacheInvalidationListenerCodecHandler();
        handler.handle(fromFile);
    }

    @Test
    public void test_MapFetchWithQueryCodec_encodeRequest() {
        int fileClientMessageIndex = 182;
        ClientMessage encoded = MapFetchWithQueryCodec.encodeRequest(aString, aListOfIntegerToInteger, anInt, aData, aData);
        ClientMessage fromFile = clientMessages.get(fileClientMessageIndex);
        compareClientMessages(fromFile, encoded);
    }

    @Test
    public void test_MapFetchWithQueryCodec_decodeResponse() {
        int fileClientMessageIndex = 183;
        ClientMessage fromFile = clientMessages.get(fileClientMessageIndex);
        MapFetchWithQueryCodec.ResponseParameters parameters = MapFetchWithQueryCodec.decodeResponse(fromFile);
        assertTrue(isEqual(aListOfData, parameters.results));
        assertTrue(isEqual(aListOfIntegerToInteger, parameters.iterationPointers));
    }

    @Test
    public void test_MapEventJournalSubscribeCodec_encodeRequest() {
        int fileClientMessageIndex = 184;
        ClientMessage encoded = MapEventJournalSubscribeCodec.encodeRequest(aString);
        ClientMessage fromFile = clientMessages.get(fileClientMessageIndex);
        compareClientMessages(fromFile, encoded);
    }

    @Test
    public void test_MapEventJournalSubscribeCodec_decodeResponse() {
        int fileClientMessageIndex = 185;
        ClientMessage fromFile = clientMessages.get(fileClientMessageIndex);
        MapEventJournalSubscribeCodec.ResponseParameters parameters = MapEventJournalSubscribeCodec.decodeResponse(fromFile);
        assertTrue(isEqual(aLong, parameters.oldestSequence));
        assertTrue(isEqual(aLong, parameters.newestSequence));
    }

    @Test
    public void test_MapEventJournalReadCodec_encodeRequest() {
        int fileClientMessageIndex = 186;
        ClientMessage encoded = MapEventJournalReadCodec.encodeRequest(aString, aLong, anInt, anInt, null, null);
        ClientMessage fromFile = clientMessages.get(fileClientMessageIndex);
        compareClientMessages(fromFile, encoded);
    }

    @Test
    public void test_MapEventJournalReadCodec_decodeResponse() {
        int fileClientMessageIndex = 187;
        ClientMessage fromFile = clientMessages.get(fileClientMessageIndex);
        MapEventJournalReadCodec.ResponseParameters parameters = MapEventJournalReadCodec.decodeResponse(fromFile);
        assertTrue(isEqual(anInt, parameters.readCount));
        assertTrue(isEqual(aListOfData, parameters.items));
        assertTrue(isEqual(null, parameters.itemSeqs));
        assertTrue(isEqual(aLong, parameters.nextSeq));
    }

    @Test
    public void test_MapSetTtlCodec_encodeRequest() {
        int fileClientMessageIndex = 188;
        ClientMessage encoded = MapSetTtlCodec.encodeRequest(aString, aData, aLong);
        ClientMessage fromFile = clientMessages.get(fileClientMessageIndex);
        compareClientMessages(fromFile, encoded);
    }

    @Test
    public void test_MapSetTtlCodec_decodeResponse() {
        int fileClientMessageIndex = 189;
        ClientMessage fromFile = clientMessages.get(fileClientMessageIndex);
        assertTrue(isEqual(aBoolean, MapSetTtlCodec.decodeResponse(fromFile)));
    }

    @Test
    public void test_MapPutWithMaxIdleCodec_encodeRequest() {
        int fileClientMessageIndex = 190;
        ClientMessage encoded = MapPutWithMaxIdleCodec.encodeRequest(aString, aData, aData, aLong, aLong, aLong);
        ClientMessage fromFile = clientMessages.get(fileClientMessageIndex);
        compareClientMessages(fromFile, encoded);
    }

    @Test
    public void test_MapPutWithMaxIdleCodec_decodeResponse() {
        int fileClientMessageIndex = 191;
        ClientMessage fromFile = clientMessages.get(fileClientMessageIndex);
        assertTrue(isEqual(null, MapPutWithMaxIdleCodec.decodeResponse(fromFile)));
    }

    @Test
    public void test_MapPutTransientWithMaxIdleCodec_encodeRequest() {
        int fileClientMessageIndex = 192;
        ClientMessage encoded = MapPutTransientWithMaxIdleCodec.encodeRequest(aString, aData, aData, aLong, aLong, aLong);
        ClientMessage fromFile = clientMessages.get(fileClientMessageIndex);
        compareClientMessages(fromFile, encoded);
    }

    @Test
    public void test_MapPutTransientWithMaxIdleCodec_decodeResponse() {
        int fileClientMessageIndex = 193;
        ClientMessage fromFile = clientMessages.get(fileClientMessageIndex);
        assertTrue(isEqual(null, MapPutTransientWithMaxIdleCodec.decodeResponse(fromFile)));
    }

    @Test
    public void test_MapPutIfAbsentWithMaxIdleCodec_encodeRequest() {
        int fileClientMessageIndex = 194;
        ClientMessage encoded = MapPutIfAbsentWithMaxIdleCodec.encodeRequest(aString, aData, aData, aLong, aLong, aLong);
        ClientMessage fromFile = clientMessages.get(fileClientMessageIndex);
        compareClientMessages(fromFile, encoded);
    }

    @Test
    public void test_MapPutIfAbsentWithMaxIdleCodec_decodeResponse() {
        int fileClientMessageIndex = 195;
        ClientMessage fromFile = clientMessages.get(fileClientMessageIndex);
        assertTrue(isEqual(null, MapPutIfAbsentWithMaxIdleCodec.decodeResponse(fromFile)));
    }

    @Test
    public void test_MapSetWithMaxIdleCodec_encodeRequest() {
        int fileClientMessageIndex = 196;
        ClientMessage encoded = MapSetWithMaxIdleCodec.encodeRequest(aString, aData, aData, aLong, aLong, aLong);
        ClientMessage fromFile = clientMessages.get(fileClientMessageIndex);
        compareClientMessages(fromFile, encoded);
    }

    @Test
    public void test_MapSetWithMaxIdleCodec_decodeResponse() {
        int fileClientMessageIndex = 197;
        ClientMessage fromFile = clientMessages.get(fileClientMessageIndex);
        assertTrue(isEqual(null, MapSetWithMaxIdleCodec.decodeResponse(fromFile)));
    }

    @Test
    public void test_MapReplaceAllCodec_encodeRequest() {
        int fileClientMessageIndex = 198;
        ClientMessage encoded = MapReplaceAllCodec.encodeRequest(aString, aData);
        ClientMessage fromFile = clientMessages.get(fileClientMessageIndex);
        compareClientMessages(fromFile, encoded);
    }

    @Test
    public void test_MapReplaceAllCodec_decodeResponse() {
        int fileClientMessageIndex = 199;
    }

    @Test
    public void test_MultiMapPutCodec_encodeRequest() {
        int fileClientMessageIndex = 200;
        ClientMessage encoded = MultiMapPutCodec.encodeRequest(aString, aData, aData, aLong);
        ClientMessage fromFile = clientMessages.get(fileClientMessageIndex);
        compareClientMessages(fromFile, encoded);
    }

    @Test
    public void test_MultiMapPutCodec_decodeResponse() {
        int fileClientMessageIndex = 201;
        ClientMessage fromFile = clientMessages.get(fileClientMessageIndex);
        assertTrue(isEqual(aBoolean, MultiMapPutCodec.decodeResponse(fromFile)));
    }

    @Test
    public void test_MultiMapGetCodec_encodeRequest() {
        int fileClientMessageIndex = 202;
        ClientMessage encoded = MultiMapGetCodec.encodeRequest(aString, aData, aLong);
        ClientMessage fromFile = clientMessages.get(fileClientMessageIndex);
        compareClientMessages(fromFile, encoded);
    }

    @Test
    public void test_MultiMapGetCodec_decodeResponse() {
        int fileClientMessageIndex = 203;
        ClientMessage fromFile = clientMessages.get(fileClientMessageIndex);
        assertTrue(isEqual(aListOfData, MultiMapGetCodec.decodeResponse(fromFile)));
    }

    @Test
    public void test_MultiMapRemoveCodec_encodeRequest() {
        int fileClientMessageIndex = 204;
        ClientMessage encoded = MultiMapRemoveCodec.encodeRequest(aString, aData, aLong);
        ClientMessage fromFile = clientMessages.get(fileClientMessageIndex);
        compareClientMessages(fromFile, encoded);
    }

    @Test
    public void test_MultiMapRemoveCodec_decodeResponse() {
        int fileClientMessageIndex = 205;
        ClientMessage fromFile = clientMessages.get(fileClientMessageIndex);
        assertTrue(isEqual(aListOfData, MultiMapRemoveCodec.decodeResponse(fromFile)));
    }

    @Test
    public void test_MultiMapKeySetCodec_encodeRequest() {
        int fileClientMessageIndex = 206;
        ClientMessage encoded = MultiMapKeySetCodec.encodeRequest(aString);
        ClientMessage fromFile = clientMessages.get(fileClientMessageIndex);
        compareClientMessages(fromFile, encoded);
    }

    @Test
    public void test_MultiMapKeySetCodec_decodeResponse() {
        int fileClientMessageIndex = 207;
        ClientMessage fromFile = clientMessages.get(fileClientMessageIndex);
        assertTrue(isEqual(aListOfData, MultiMapKeySetCodec.decodeResponse(fromFile)));
    }

    @Test
    public void test_MultiMapValuesCodec_encodeRequest() {
        int fileClientMessageIndex = 208;
        ClientMessage encoded = MultiMapValuesCodec.encodeRequest(aString);
        ClientMessage fromFile = clientMessages.get(fileClientMessageIndex);
        compareClientMessages(fromFile, encoded);
    }

    @Test
    public void test_MultiMapValuesCodec_decodeResponse() {
        int fileClientMessageIndex = 209;
        ClientMessage fromFile = clientMessages.get(fileClientMessageIndex);
        assertTrue(isEqual(aListOfData, MultiMapValuesCodec.decodeResponse(fromFile)));
    }

    @Test
    public void test_MultiMapEntrySetCodec_encodeRequest() {
        int fileClientMessageIndex = 210;
        ClientMessage encoded = MultiMapEntrySetCodec.encodeRequest(aString);
        ClientMessage fromFile = clientMessages.get(fileClientMessageIndex);
        compareClientMessages(fromFile, encoded);
    }

    @Test
    public void test_MultiMapEntrySetCodec_decodeResponse() {
        int fileClientMessageIndex = 211;
        ClientMessage fromFile = clientMessages.get(fileClientMessageIndex);
        assertTrue(isEqual(aListOfDataToData, MultiMapEntrySetCodec.decodeResponse(fromFile)));
    }

    @Test
    public void test_MultiMapContainsKeyCodec_encodeRequest() {
        int fileClientMessageIndex = 212;
        ClientMessage encoded = MultiMapContainsKeyCodec.encodeRequest(aString, aData, aLong);
        ClientMessage fromFile = clientMessages.get(fileClientMessageIndex);
        compareClientMessages(fromFile, encoded);
    }

    @Test
    public void test_MultiMapContainsKeyCodec_decodeResponse() {
        int fileClientMessageIndex = 213;
        ClientMessage fromFile = clientMessages.get(fileClientMessageIndex);
        assertTrue(isEqual(aBoolean, MultiMapContainsKeyCodec.decodeResponse(fromFile)));
    }

    @Test
    public void test_MultiMapContainsValueCodec_encodeRequest() {
        int fileClientMessageIndex = 214;
        ClientMessage encoded = MultiMapContainsValueCodec.encodeRequest(aString, aData);
        ClientMessage fromFile = clientMessages.get(fileClientMessageIndex);
        compareClientMessages(fromFile, encoded);
    }

    @Test
    public void test_MultiMapContainsValueCodec_decodeResponse() {
        int fileClientMessageIndex = 215;
        ClientMessage fromFile = clientMessages.get(fileClientMessageIndex);
        assertTrue(isEqual(aBoolean, MultiMapContainsValueCodec.decodeResponse(fromFile)));
    }

    @Test
    public void test_MultiMapContainsEntryCodec_encodeRequest() {
        int fileClientMessageIndex = 216;
        ClientMessage encoded = MultiMapContainsEntryCodec.encodeRequest(aString, aData, aData, aLong);
        ClientMessage fromFile = clientMessages.get(fileClientMessageIndex);
        compareClientMessages(fromFile, encoded);
    }

    @Test
    public void test_MultiMapContainsEntryCodec_decodeResponse() {
        int fileClientMessageIndex = 217;
        ClientMessage fromFile = clientMessages.get(fileClientMessageIndex);
        assertTrue(isEqual(aBoolean, MultiMapContainsEntryCodec.decodeResponse(fromFile)));
    }

    @Test
    public void test_MultiMapSizeCodec_encodeRequest() {
        int fileClientMessageIndex = 218;
        ClientMessage encoded = MultiMapSizeCodec.encodeRequest(aString);
        ClientMessage fromFile = clientMessages.get(fileClientMessageIndex);
        compareClientMessages(fromFile, encoded);
    }

    @Test
    public void test_MultiMapSizeCodec_decodeResponse() {
        int fileClientMessageIndex = 219;
        ClientMessage fromFile = clientMessages.get(fileClientMessageIndex);
        assertTrue(isEqual(anInt, MultiMapSizeCodec.decodeResponse(fromFile)));
    }

    @Test
    public void test_MultiMapClearCodec_encodeRequest() {
        int fileClientMessageIndex = 220;
        ClientMessage encoded = MultiMapClearCodec.encodeRequest(aString);
        ClientMessage fromFile = clientMessages.get(fileClientMessageIndex);
        compareClientMessages(fromFile, encoded);
    }

    @Test
    public void test_MultiMapClearCodec_decodeResponse() {
        int fileClientMessageIndex = 221;
    }

    @Test
    public void test_MultiMapValueCountCodec_encodeRequest() {
        int fileClientMessageIndex = 222;
        ClientMessage encoded = MultiMapValueCountCodec.encodeRequest(aString, aData, aLong);
        ClientMessage fromFile = clientMessages.get(fileClientMessageIndex);
        compareClientMessages(fromFile, encoded);
    }

    @Test
    public void test_MultiMapValueCountCodec_decodeResponse() {
        int fileClientMessageIndex = 223;
        ClientMessage fromFile = clientMessages.get(fileClientMessageIndex);
        assertTrue(isEqual(anInt, MultiMapValueCountCodec.decodeResponse(fromFile)));
    }

    @Test
    public void test_MultiMapAddEntryListenerToKeyCodec_encodeRequest() {
        int fileClientMessageIndex = 224;
        ClientMessage encoded = MultiMapAddEntryListenerToKeyCodec.encodeRequest(aString, aData, aBoolean, aBoolean);
        ClientMessage fromFile = clientMessages.get(fileClientMessageIndex);
        compareClientMessages(fromFile, encoded);
    }

    @Test
    public void test_MultiMapAddEntryListenerToKeyCodec_decodeResponse() {
        int fileClientMessageIndex = 225;
        ClientMessage fromFile = clientMessages.get(fileClientMessageIndex);
        assertTrue(isEqual(aUUID, MultiMapAddEntryListenerToKeyCodec.decodeResponse(fromFile)));
    }

    private static class MultiMapAddEntryListenerToKeyCodecHandler extends MultiMapAddEntryListenerToKeyCodec.AbstractEventHandler {
        @Override
        public void handleEntryEvent(com.hazelcast.internal.serialization.Data key, com.hazelcast.internal.serialization.Data value, com.hazelcast.internal.serialization.Data oldValue, com.hazelcast.internal.serialization.Data mergingValue, int eventType, java.util.UUID uuid, int numberOfAffectedEntries) {
            assertTrue(isEqual(null, key));
            assertTrue(isEqual(null, value));
            assertTrue(isEqual(null, oldValue));
            assertTrue(isEqual(null, mergingValue));
            assertTrue(isEqual(anInt, eventType));
            assertTrue(isEqual(aUUID, uuid));
            assertTrue(isEqual(anInt, numberOfAffectedEntries));
        }
    }

    @Test
    public void test_MultiMapAddEntryListenerToKeyCodec_handleEntryEvent() {
        int fileClientMessageIndex = 226;
        ClientMessage fromFile = clientMessages.get(fileClientMessageIndex);
        MultiMapAddEntryListenerToKeyCodecHandler handler = new MultiMapAddEntryListenerToKeyCodecHandler();
        handler.handle(fromFile);
    }

    @Test
    public void test_MultiMapAddEntryListenerCodec_encodeRequest() {
        int fileClientMessageIndex = 227;
        ClientMessage encoded = MultiMapAddEntryListenerCodec.encodeRequest(aString, aBoolean, aBoolean);
        ClientMessage fromFile = clientMessages.get(fileClientMessageIndex);
        compareClientMessages(fromFile, encoded);
    }

    @Test
    public void test_MultiMapAddEntryListenerCodec_decodeResponse() {
        int fileClientMessageIndex = 228;
        ClientMessage fromFile = clientMessages.get(fileClientMessageIndex);
        assertTrue(isEqual(aUUID, MultiMapAddEntryListenerCodec.decodeResponse(fromFile)));
    }

    private static class MultiMapAddEntryListenerCodecHandler extends MultiMapAddEntryListenerCodec.AbstractEventHandler {
        @Override
        public void handleEntryEvent(com.hazelcast.internal.serialization.Data key, com.hazelcast.internal.serialization.Data value, com.hazelcast.internal.serialization.Data oldValue, com.hazelcast.internal.serialization.Data mergingValue, int eventType, java.util.UUID uuid, int numberOfAffectedEntries) {
            assertTrue(isEqual(null, key));
            assertTrue(isEqual(null, value));
            assertTrue(isEqual(null, oldValue));
            assertTrue(isEqual(null, mergingValue));
            assertTrue(isEqual(anInt, eventType));
            assertTrue(isEqual(aUUID, uuid));
            assertTrue(isEqual(anInt, numberOfAffectedEntries));
        }
    }

    @Test
    public void test_MultiMapAddEntryListenerCodec_handleEntryEvent() {
        int fileClientMessageIndex = 229;
        ClientMessage fromFile = clientMessages.get(fileClientMessageIndex);
        MultiMapAddEntryListenerCodecHandler handler = new MultiMapAddEntryListenerCodecHandler();
        handler.handle(fromFile);
    }

    @Test
    public void test_MultiMapRemoveEntryListenerCodec_encodeRequest() {
        int fileClientMessageIndex = 230;
        ClientMessage encoded = MultiMapRemoveEntryListenerCodec.encodeRequest(aString, aUUID);
        ClientMessage fromFile = clientMessages.get(fileClientMessageIndex);
        compareClientMessages(fromFile, encoded);
    }

    @Test
    public void test_MultiMapRemoveEntryListenerCodec_decodeResponse() {
        int fileClientMessageIndex = 231;
        ClientMessage fromFile = clientMessages.get(fileClientMessageIndex);
        assertTrue(isEqual(aBoolean, MultiMapRemoveEntryListenerCodec.decodeResponse(fromFile)));
    }

    @Test
    public void test_MultiMapLockCodec_encodeRequest() {
        int fileClientMessageIndex = 232;
        ClientMessage encoded = MultiMapLockCodec.encodeRequest(aString, aData, aLong, aLong, aLong);
        ClientMessage fromFile = clientMessages.get(fileClientMessageIndex);
        compareClientMessages(fromFile, encoded);
    }

    @Test
    public void test_MultiMapLockCodec_decodeResponse() {
        int fileClientMessageIndex = 233;
    }

    @Test
    public void test_MultiMapTryLockCodec_encodeRequest() {
        int fileClientMessageIndex = 234;
        ClientMessage encoded = MultiMapTryLockCodec.encodeRequest(aString, aData, aLong, aLong, aLong, aLong);
        ClientMessage fromFile = clientMessages.get(fileClientMessageIndex);
        compareClientMessages(fromFile, encoded);
    }

    @Test
    public void test_MultiMapTryLockCodec_decodeResponse() {
        int fileClientMessageIndex = 235;
        ClientMessage fromFile = clientMessages.get(fileClientMessageIndex);
        assertTrue(isEqual(aBoolean, MultiMapTryLockCodec.decodeResponse(fromFile)));
    }

    @Test
    public void test_MultiMapIsLockedCodec_encodeRequest() {
        int fileClientMessageIndex = 236;
        ClientMessage encoded = MultiMapIsLockedCodec.encodeRequest(aString, aData);
        ClientMessage fromFile = clientMessages.get(fileClientMessageIndex);
        compareClientMessages(fromFile, encoded);
    }

    @Test
    public void test_MultiMapIsLockedCodec_decodeResponse() {
        int fileClientMessageIndex = 237;
        ClientMessage fromFile = clientMessages.get(fileClientMessageIndex);
        assertTrue(isEqual(aBoolean, MultiMapIsLockedCodec.decodeResponse(fromFile)));
    }

    @Test
    public void test_MultiMapUnlockCodec_encodeRequest() {
        int fileClientMessageIndex = 238;
        ClientMessage encoded = MultiMapUnlockCodec.encodeRequest(aString, aData, aLong, aLong);
        ClientMessage fromFile = clientMessages.get(fileClientMessageIndex);
        compareClientMessages(fromFile, encoded);
    }

    @Test
    public void test_MultiMapUnlockCodec_decodeResponse() {
        int fileClientMessageIndex = 239;
    }

    @Test
    public void test_MultiMapForceUnlockCodec_encodeRequest() {
        int fileClientMessageIndex = 240;
        ClientMessage encoded = MultiMapForceUnlockCodec.encodeRequest(aString, aData, aLong);
        ClientMessage fromFile = clientMessages.get(fileClientMessageIndex);
        compareClientMessages(fromFile, encoded);
    }

    @Test
    public void test_MultiMapForceUnlockCodec_decodeResponse() {
        int fileClientMessageIndex = 241;
    }

    @Test
    public void test_MultiMapRemoveEntryCodec_encodeRequest() {
        int fileClientMessageIndex = 242;
        ClientMessage encoded = MultiMapRemoveEntryCodec.encodeRequest(aString, aData, aData, aLong);
        ClientMessage fromFile = clientMessages.get(fileClientMessageIndex);
        compareClientMessages(fromFile, encoded);
    }

    @Test
    public void test_MultiMapRemoveEntryCodec_decodeResponse() {
        int fileClientMessageIndex = 243;
        ClientMessage fromFile = clientMessages.get(fileClientMessageIndex);
        assertTrue(isEqual(aBoolean, MultiMapRemoveEntryCodec.decodeResponse(fromFile)));
    }

    @Test
    public void test_MultiMapDeleteCodec_encodeRequest() {
        int fileClientMessageIndex = 244;
        ClientMessage encoded = MultiMapDeleteCodec.encodeRequest(aString, aData, aLong);
        ClientMessage fromFile = clientMessages.get(fileClientMessageIndex);
        compareClientMessages(fromFile, encoded);
    }

    @Test
    public void test_MultiMapDeleteCodec_decodeResponse() {
        int fileClientMessageIndex = 245;
    }

    @Test
    public void test_MultiMapPutAllCodec_encodeRequest() {
        int fileClientMessageIndex = 246;
        ClientMessage encoded = MultiMapPutAllCodec.encodeRequest(aString, aListOfDataToListOfData);
        ClientMessage fromFile = clientMessages.get(fileClientMessageIndex);
        compareClientMessages(fromFile, encoded);
    }

    @Test
    public void test_MultiMapPutAllCodec_decodeResponse() {
        int fileClientMessageIndex = 247;
    }

    @Test
    public void test_QueueOfferCodec_encodeRequest() {
        int fileClientMessageIndex = 248;
        ClientMessage encoded = QueueOfferCodec.encodeRequest(aString, aData, aLong);
        ClientMessage fromFile = clientMessages.get(fileClientMessageIndex);
        compareClientMessages(fromFile, encoded);
    }

    @Test
    public void test_QueueOfferCodec_decodeResponse() {
        int fileClientMessageIndex = 249;
        ClientMessage fromFile = clientMessages.get(fileClientMessageIndex);
        assertTrue(isEqual(aBoolean, QueueOfferCodec.decodeResponse(fromFile)));
    }

    @Test
    public void test_QueuePutCodec_encodeRequest() {
        int fileClientMessageIndex = 250;
        ClientMessage encoded = QueuePutCodec.encodeRequest(aString, aData);
        ClientMessage fromFile = clientMessages.get(fileClientMessageIndex);
        compareClientMessages(fromFile, encoded);
    }

    @Test
    public void test_QueuePutCodec_decodeResponse() {
        int fileClientMessageIndex = 251;
    }

    @Test
    public void test_QueueSizeCodec_encodeRequest() {
        int fileClientMessageIndex = 252;
        ClientMessage encoded = QueueSizeCodec.encodeRequest(aString);
        ClientMessage fromFile = clientMessages.get(fileClientMessageIndex);
        compareClientMessages(fromFile, encoded);
    }

    @Test
    public void test_QueueSizeCodec_decodeResponse() {
        int fileClientMessageIndex = 253;
        ClientMessage fromFile = clientMessages.get(fileClientMessageIndex);
        assertTrue(isEqual(anInt, QueueSizeCodec.decodeResponse(fromFile)));
    }

    @Test
    public void test_QueueRemoveCodec_encodeRequest() {
        int fileClientMessageIndex = 254;
        ClientMessage encoded = QueueRemoveCodec.encodeRequest(aString, aData);
        ClientMessage fromFile = clientMessages.get(fileClientMessageIndex);
        compareClientMessages(fromFile, encoded);
    }

    @Test
    public void test_QueueRemoveCodec_decodeResponse() {
        int fileClientMessageIndex = 255;
        ClientMessage fromFile = clientMessages.get(fileClientMessageIndex);
        assertTrue(isEqual(aBoolean, QueueRemoveCodec.decodeResponse(fromFile)));
    }

    @Test
    public void test_QueuePollCodec_encodeRequest() {
        int fileClientMessageIndex = 256;
        ClientMessage encoded = QueuePollCodec.encodeRequest(aString, aLong);
        ClientMessage fromFile = clientMessages.get(fileClientMessageIndex);
        compareClientMessages(fromFile, encoded);
    }

    @Test
    public void test_QueuePollCodec_decodeResponse() {
        int fileClientMessageIndex = 257;
        ClientMessage fromFile = clientMessages.get(fileClientMessageIndex);
        assertTrue(isEqual(null, QueuePollCodec.decodeResponse(fromFile)));
    }

    @Test
    public void test_QueueTakeCodec_encodeRequest() {
        int fileClientMessageIndex = 258;
        ClientMessage encoded = QueueTakeCodec.encodeRequest(aString);
        ClientMessage fromFile = clientMessages.get(fileClientMessageIndex);
        compareClientMessages(fromFile, encoded);
    }

    @Test
    public void test_QueueTakeCodec_decodeResponse() {
        int fileClientMessageIndex = 259;
        ClientMessage fromFile = clientMessages.get(fileClientMessageIndex);
        assertTrue(isEqual(null, QueueTakeCodec.decodeResponse(fromFile)));
    }

    @Test
    public void test_QueuePeekCodec_encodeRequest() {
        int fileClientMessageIndex = 260;
        ClientMessage encoded = QueuePeekCodec.encodeRequest(aString);
        ClientMessage fromFile = clientMessages.get(fileClientMessageIndex);
        compareClientMessages(fromFile, encoded);
    }

    @Test
    public void test_QueuePeekCodec_decodeResponse() {
        int fileClientMessageIndex = 261;
        ClientMessage fromFile = clientMessages.get(fileClientMessageIndex);
        assertTrue(isEqual(null, QueuePeekCodec.decodeResponse(fromFile)));
    }

    @Test
    public void test_QueueIteratorCodec_encodeRequest() {
        int fileClientMessageIndex = 262;
        ClientMessage encoded = QueueIteratorCodec.encodeRequest(aString);
        ClientMessage fromFile = clientMessages.get(fileClientMessageIndex);
        compareClientMessages(fromFile, encoded);
    }

    @Test
    public void test_QueueIteratorCodec_decodeResponse() {
        int fileClientMessageIndex = 263;
        ClientMessage fromFile = clientMessages.get(fileClientMessageIndex);
        assertTrue(isEqual(aListOfData, QueueIteratorCodec.decodeResponse(fromFile)));
    }

    @Test
    public void test_QueueDrainToCodec_encodeRequest() {
        int fileClientMessageIndex = 264;
        ClientMessage encoded = QueueDrainToCodec.encodeRequest(aString);
        ClientMessage fromFile = clientMessages.get(fileClientMessageIndex);
        compareClientMessages(fromFile, encoded);
    }

    @Test
    public void test_QueueDrainToCodec_decodeResponse() {
        int fileClientMessageIndex = 265;
        ClientMessage fromFile = clientMessages.get(fileClientMessageIndex);
        assertTrue(isEqual(aListOfData, QueueDrainToCodec.decodeResponse(fromFile)));
    }

    @Test
    public void test_QueueDrainToMaxSizeCodec_encodeRequest() {
        int fileClientMessageIndex = 266;
        ClientMessage encoded = QueueDrainToMaxSizeCodec.encodeRequest(aString, anInt);
        ClientMessage fromFile = clientMessages.get(fileClientMessageIndex);
        compareClientMessages(fromFile, encoded);
    }

    @Test
    public void test_QueueDrainToMaxSizeCodec_decodeResponse() {
        int fileClientMessageIndex = 267;
        ClientMessage fromFile = clientMessages.get(fileClientMessageIndex);
        assertTrue(isEqual(aListOfData, QueueDrainToMaxSizeCodec.decodeResponse(fromFile)));
    }

    @Test
    public void test_QueueContainsCodec_encodeRequest() {
        int fileClientMessageIndex = 268;
        ClientMessage encoded = QueueContainsCodec.encodeRequest(aString, aData);
        ClientMessage fromFile = clientMessages.get(fileClientMessageIndex);
        compareClientMessages(fromFile, encoded);
    }

    @Test
    public void test_QueueContainsCodec_decodeResponse() {
        int fileClientMessageIndex = 269;
        ClientMessage fromFile = clientMessages.get(fileClientMessageIndex);
        assertTrue(isEqual(aBoolean, QueueContainsCodec.decodeResponse(fromFile)));
    }

    @Test
    public void test_QueueContainsAllCodec_encodeRequest() {
        int fileClientMessageIndex = 270;
        ClientMessage encoded = QueueContainsAllCodec.encodeRequest(aString, aListOfData);
        ClientMessage fromFile = clientMessages.get(fileClientMessageIndex);
        compareClientMessages(fromFile, encoded);
    }

    @Test
    public void test_QueueContainsAllCodec_decodeResponse() {
        int fileClientMessageIndex = 271;
        ClientMessage fromFile = clientMessages.get(fileClientMessageIndex);
        assertTrue(isEqual(aBoolean, QueueContainsAllCodec.decodeResponse(fromFile)));
    }

    @Test
    public void test_QueueCompareAndRemoveAllCodec_encodeRequest() {
        int fileClientMessageIndex = 272;
        ClientMessage encoded = QueueCompareAndRemoveAllCodec.encodeRequest(aString, aListOfData);
        ClientMessage fromFile = clientMessages.get(fileClientMessageIndex);
        compareClientMessages(fromFile, encoded);
    }

    @Test
    public void test_QueueCompareAndRemoveAllCodec_decodeResponse() {
        int fileClientMessageIndex = 273;
        ClientMessage fromFile = clientMessages.get(fileClientMessageIndex);
        assertTrue(isEqual(aBoolean, QueueCompareAndRemoveAllCodec.decodeResponse(fromFile)));
    }

    @Test
    public void test_QueueCompareAndRetainAllCodec_encodeRequest() {
        int fileClientMessageIndex = 274;
        ClientMessage encoded = QueueCompareAndRetainAllCodec.encodeRequest(aString, aListOfData);
        ClientMessage fromFile = clientMessages.get(fileClientMessageIndex);
        compareClientMessages(fromFile, encoded);
    }

    @Test
    public void test_QueueCompareAndRetainAllCodec_decodeResponse() {
        int fileClientMessageIndex = 275;
        ClientMessage fromFile = clientMessages.get(fileClientMessageIndex);
        assertTrue(isEqual(aBoolean, QueueCompareAndRetainAllCodec.decodeResponse(fromFile)));
    }

    @Test
    public void test_QueueClearCodec_encodeRequest() {
        int fileClientMessageIndex = 276;
        ClientMessage encoded = QueueClearCodec.encodeRequest(aString);
        ClientMessage fromFile = clientMessages.get(fileClientMessageIndex);
        compareClientMessages(fromFile, encoded);
    }

    @Test
    public void test_QueueClearCodec_decodeResponse() {
        int fileClientMessageIndex = 277;
    }

    @Test
    public void test_QueueAddAllCodec_encodeRequest() {
        int fileClientMessageIndex = 278;
        ClientMessage encoded = QueueAddAllCodec.encodeRequest(aString, aListOfData);
        ClientMessage fromFile = clientMessages.get(fileClientMessageIndex);
        compareClientMessages(fromFile, encoded);
    }

    @Test
    public void test_QueueAddAllCodec_decodeResponse() {
        int fileClientMessageIndex = 279;
        ClientMessage fromFile = clientMessages.get(fileClientMessageIndex);
        assertTrue(isEqual(aBoolean, QueueAddAllCodec.decodeResponse(fromFile)));
    }

    @Test
    public void test_QueueAddListenerCodec_encodeRequest() {
        int fileClientMessageIndex = 280;
        ClientMessage encoded = QueueAddListenerCodec.encodeRequest(aString, aBoolean, aBoolean);
        ClientMessage fromFile = clientMessages.get(fileClientMessageIndex);
        compareClientMessages(fromFile, encoded);
    }

    @Test
    public void test_QueueAddListenerCodec_decodeResponse() {
        int fileClientMessageIndex = 281;
        ClientMessage fromFile = clientMessages.get(fileClientMessageIndex);
        assertTrue(isEqual(aUUID, QueueAddListenerCodec.decodeResponse(fromFile)));
    }

    private static class QueueAddListenerCodecHandler extends QueueAddListenerCodec.AbstractEventHandler {
        @Override
        public void handleItemEvent(com.hazelcast.internal.serialization.Data item, java.util.UUID uuid, int eventType) {
            assertTrue(isEqual(null, item));
            assertTrue(isEqual(aUUID, uuid));
            assertTrue(isEqual(anInt, eventType));
        }
    }

    @Test
    public void test_QueueAddListenerCodec_handleItemEvent() {
        int fileClientMessageIndex = 282;
        ClientMessage fromFile = clientMessages.get(fileClientMessageIndex);
        QueueAddListenerCodecHandler handler = new QueueAddListenerCodecHandler();
        handler.handle(fromFile);
    }

    @Test
    public void test_QueueRemoveListenerCodec_encodeRequest() {
        int fileClientMessageIndex = 283;
        ClientMessage encoded = QueueRemoveListenerCodec.encodeRequest(aString, aUUID);
        ClientMessage fromFile = clientMessages.get(fileClientMessageIndex);
        compareClientMessages(fromFile, encoded);
    }

    @Test
    public void test_QueueRemoveListenerCodec_decodeResponse() {
        int fileClientMessageIndex = 284;
        ClientMessage fromFile = clientMessages.get(fileClientMessageIndex);
        assertTrue(isEqual(aBoolean, QueueRemoveListenerCodec.decodeResponse(fromFile)));
    }

    @Test
    public void test_QueueRemainingCapacityCodec_encodeRequest() {
        int fileClientMessageIndex = 285;
        ClientMessage encoded = QueueRemainingCapacityCodec.encodeRequest(aString);
        ClientMessage fromFile = clientMessages.get(fileClientMessageIndex);
        compareClientMessages(fromFile, encoded);
    }

    @Test
    public void test_QueueRemainingCapacityCodec_decodeResponse() {
        int fileClientMessageIndex = 286;
        ClientMessage fromFile = clientMessages.get(fileClientMessageIndex);
        assertTrue(isEqual(anInt, QueueRemainingCapacityCodec.decodeResponse(fromFile)));
    }

    @Test
    public void test_QueueIsEmptyCodec_encodeRequest() {
        int fileClientMessageIndex = 287;
        ClientMessage encoded = QueueIsEmptyCodec.encodeRequest(aString);
        ClientMessage fromFile = clientMessages.get(fileClientMessageIndex);
        compareClientMessages(fromFile, encoded);
    }

    @Test
    public void test_QueueIsEmptyCodec_decodeResponse() {
        int fileClientMessageIndex = 288;
        ClientMessage fromFile = clientMessages.get(fileClientMessageIndex);
        assertTrue(isEqual(aBoolean, QueueIsEmptyCodec.decodeResponse(fromFile)));
    }

    @Test
    public void test_TopicPublishCodec_encodeRequest() {
        int fileClientMessageIndex = 289;
        ClientMessage encoded = TopicPublishCodec.encodeRequest(aString, aData);
        ClientMessage fromFile = clientMessages.get(fileClientMessageIndex);
        compareClientMessages(fromFile, encoded);
    }

    @Test
    public void test_TopicPublishCodec_decodeResponse() {
        int fileClientMessageIndex = 290;
    }

    @Test
    public void test_TopicAddMessageListenerCodec_encodeRequest() {
        int fileClientMessageIndex = 291;
        ClientMessage encoded = TopicAddMessageListenerCodec.encodeRequest(aString, aBoolean);
        ClientMessage fromFile = clientMessages.get(fileClientMessageIndex);
        compareClientMessages(fromFile, encoded);
    }

    @Test
    public void test_TopicAddMessageListenerCodec_decodeResponse() {
        int fileClientMessageIndex = 292;
        ClientMessage fromFile = clientMessages.get(fileClientMessageIndex);
        assertTrue(isEqual(aUUID, TopicAddMessageListenerCodec.decodeResponse(fromFile)));
    }

    private static class TopicAddMessageListenerCodecHandler extends TopicAddMessageListenerCodec.AbstractEventHandler {
        @Override
        public void handleTopicEvent(com.hazelcast.internal.serialization.Data item, long publishTime, java.util.UUID uuid) {
            assertTrue(isEqual(aData, item));
            assertTrue(isEqual(aLong, publishTime));
            assertTrue(isEqual(aUUID, uuid));
        }
    }

    @Test
    public void test_TopicAddMessageListenerCodec_handleTopicEvent() {
        int fileClientMessageIndex = 293;
        ClientMessage fromFile = clientMessages.get(fileClientMessageIndex);
        TopicAddMessageListenerCodecHandler handler = new TopicAddMessageListenerCodecHandler();
        handler.handle(fromFile);
    }

    @Test
    public void test_TopicRemoveMessageListenerCodec_encodeRequest() {
        int fileClientMessageIndex = 294;
        ClientMessage encoded = TopicRemoveMessageListenerCodec.encodeRequest(aString, aUUID);
        ClientMessage fromFile = clientMessages.get(fileClientMessageIndex);
        compareClientMessages(fromFile, encoded);
    }

    @Test
    public void test_TopicRemoveMessageListenerCodec_decodeResponse() {
        int fileClientMessageIndex = 295;
        ClientMessage fromFile = clientMessages.get(fileClientMessageIndex);
        assertTrue(isEqual(aBoolean, TopicRemoveMessageListenerCodec.decodeResponse(fromFile)));
    }

    @Test
    public void test_TopicPublishAllCodec_encodeRequest() {
        int fileClientMessageIndex = 296;
        ClientMessage encoded = TopicPublishAllCodec.encodeRequest(aString, aListOfData);
        ClientMessage fromFile = clientMessages.get(fileClientMessageIndex);
        compareClientMessages(fromFile, encoded);
    }

    @Test
    public void test_TopicPublishAllCodec_decodeResponse() {
        int fileClientMessageIndex = 297;
    }

    @Test
    public void test_ListSizeCodec_encodeRequest() {
        int fileClientMessageIndex = 298;
        ClientMessage encoded = ListSizeCodec.encodeRequest(aString);
        ClientMessage fromFile = clientMessages.get(fileClientMessageIndex);
        compareClientMessages(fromFile, encoded);
    }

    @Test
    public void test_ListSizeCodec_decodeResponse() {
        int fileClientMessageIndex = 299;
        ClientMessage fromFile = clientMessages.get(fileClientMessageIndex);
        assertTrue(isEqual(anInt, ListSizeCodec.decodeResponse(fromFile)));
    }

    @Test
    public void test_ListContainsCodec_encodeRequest() {
        int fileClientMessageIndex = 300;
        ClientMessage encoded = ListContainsCodec.encodeRequest(aString, aData);
        ClientMessage fromFile = clientMessages.get(fileClientMessageIndex);
        compareClientMessages(fromFile, encoded);
    }

    @Test
    public void test_ListContainsCodec_decodeResponse() {
        int fileClientMessageIndex = 301;
        ClientMessage fromFile = clientMessages.get(fileClientMessageIndex);
        assertTrue(isEqual(aBoolean, ListContainsCodec.decodeResponse(fromFile)));
    }

    @Test
    public void test_ListContainsAllCodec_encodeRequest() {
        int fileClientMessageIndex = 302;
        ClientMessage encoded = ListContainsAllCodec.encodeRequest(aString, aListOfData);
        ClientMessage fromFile = clientMessages.get(fileClientMessageIndex);
        compareClientMessages(fromFile, encoded);
    }

    @Test
    public void test_ListContainsAllCodec_decodeResponse() {
        int fileClientMessageIndex = 303;
        ClientMessage fromFile = clientMessages.get(fileClientMessageIndex);
        assertTrue(isEqual(aBoolean, ListContainsAllCodec.decodeResponse(fromFile)));
    }

    @Test
    public void test_ListAddCodec_encodeRequest() {
        int fileClientMessageIndex = 304;
        ClientMessage encoded = ListAddCodec.encodeRequest(aString, aData);
        ClientMessage fromFile = clientMessages.get(fileClientMessageIndex);
        compareClientMessages(fromFile, encoded);
    }

    @Test
    public void test_ListAddCodec_decodeResponse() {
        int fileClientMessageIndex = 305;
        ClientMessage fromFile = clientMessages.get(fileClientMessageIndex);
        assertTrue(isEqual(aBoolean, ListAddCodec.decodeResponse(fromFile)));
    }

    @Test
    public void test_ListRemoveCodec_encodeRequest() {
        int fileClientMessageIndex = 306;
        ClientMessage encoded = ListRemoveCodec.encodeRequest(aString, aData);
        ClientMessage fromFile = clientMessages.get(fileClientMessageIndex);
        compareClientMessages(fromFile, encoded);
    }

    @Test
    public void test_ListRemoveCodec_decodeResponse() {
        int fileClientMessageIndex = 307;
        ClientMessage fromFile = clientMessages.get(fileClientMessageIndex);
        assertTrue(isEqual(aBoolean, ListRemoveCodec.decodeResponse(fromFile)));
    }

    @Test
    public void test_ListAddAllCodec_encodeRequest() {
        int fileClientMessageIndex = 308;
        ClientMessage encoded = ListAddAllCodec.encodeRequest(aString, aListOfData);
        ClientMessage fromFile = clientMessages.get(fileClientMessageIndex);
        compareClientMessages(fromFile, encoded);
    }

    @Test
    public void test_ListAddAllCodec_decodeResponse() {
        int fileClientMessageIndex = 309;
        ClientMessage fromFile = clientMessages.get(fileClientMessageIndex);
        assertTrue(isEqual(aBoolean, ListAddAllCodec.decodeResponse(fromFile)));
    }

    @Test
    public void test_ListCompareAndRemoveAllCodec_encodeRequest() {
        int fileClientMessageIndex = 310;
        ClientMessage encoded = ListCompareAndRemoveAllCodec.encodeRequest(aString, aListOfData);
        ClientMessage fromFile = clientMessages.get(fileClientMessageIndex);
        compareClientMessages(fromFile, encoded);
    }

    @Test
    public void test_ListCompareAndRemoveAllCodec_decodeResponse() {
        int fileClientMessageIndex = 311;
        ClientMessage fromFile = clientMessages.get(fileClientMessageIndex);
        assertTrue(isEqual(aBoolean, ListCompareAndRemoveAllCodec.decodeResponse(fromFile)));
    }

    @Test
    public void test_ListCompareAndRetainAllCodec_encodeRequest() {
        int fileClientMessageIndex = 312;
        ClientMessage encoded = ListCompareAndRetainAllCodec.encodeRequest(aString, aListOfData);
        ClientMessage fromFile = clientMessages.get(fileClientMessageIndex);
        compareClientMessages(fromFile, encoded);
    }

    @Test
    public void test_ListCompareAndRetainAllCodec_decodeResponse() {
        int fileClientMessageIndex = 313;
        ClientMessage fromFile = clientMessages.get(fileClientMessageIndex);
        assertTrue(isEqual(aBoolean, ListCompareAndRetainAllCodec.decodeResponse(fromFile)));
    }

    @Test
    public void test_ListClearCodec_encodeRequest() {
        int fileClientMessageIndex = 314;
        ClientMessage encoded = ListClearCodec.encodeRequest(aString);
        ClientMessage fromFile = clientMessages.get(fileClientMessageIndex);
        compareClientMessages(fromFile, encoded);
    }

    @Test
    public void test_ListClearCodec_decodeResponse() {
        int fileClientMessageIndex = 315;
    }

    @Test
    public void test_ListGetAllCodec_encodeRequest() {
        int fileClientMessageIndex = 316;
        ClientMessage encoded = ListGetAllCodec.encodeRequest(aString);
        ClientMessage fromFile = clientMessages.get(fileClientMessageIndex);
        compareClientMessages(fromFile, encoded);
    }

    @Test
    public void test_ListGetAllCodec_decodeResponse() {
        int fileClientMessageIndex = 317;
        ClientMessage fromFile = clientMessages.get(fileClientMessageIndex);
        assertTrue(isEqual(aListOfData, ListGetAllCodec.decodeResponse(fromFile)));
    }

    @Test
    public void test_ListAddListenerCodec_encodeRequest() {
        int fileClientMessageIndex = 318;
        ClientMessage encoded = ListAddListenerCodec.encodeRequest(aString, aBoolean, aBoolean);
        ClientMessage fromFile = clientMessages.get(fileClientMessageIndex);
        compareClientMessages(fromFile, encoded);
    }

    @Test
    public void test_ListAddListenerCodec_decodeResponse() {
        int fileClientMessageIndex = 319;
        ClientMessage fromFile = clientMessages.get(fileClientMessageIndex);
        assertTrue(isEqual(aUUID, ListAddListenerCodec.decodeResponse(fromFile)));
    }

    private static class ListAddListenerCodecHandler extends ListAddListenerCodec.AbstractEventHandler {
        @Override
        public void handleItemEvent(com.hazelcast.internal.serialization.Data item, java.util.UUID uuid, int eventType) {
            assertTrue(isEqual(null, item));
            assertTrue(isEqual(aUUID, uuid));
            assertTrue(isEqual(anInt, eventType));
        }
    }

    @Test
    public void test_ListAddListenerCodec_handleItemEvent() {
        int fileClientMessageIndex = 320;
        ClientMessage fromFile = clientMessages.get(fileClientMessageIndex);
        ListAddListenerCodecHandler handler = new ListAddListenerCodecHandler();
        handler.handle(fromFile);
    }

    @Test
    public void test_ListRemoveListenerCodec_encodeRequest() {
        int fileClientMessageIndex = 321;
        ClientMessage encoded = ListRemoveListenerCodec.encodeRequest(aString, aUUID);
        ClientMessage fromFile = clientMessages.get(fileClientMessageIndex);
        compareClientMessages(fromFile, encoded);
    }

    @Test
    public void test_ListRemoveListenerCodec_decodeResponse() {
        int fileClientMessageIndex = 322;
        ClientMessage fromFile = clientMessages.get(fileClientMessageIndex);
        assertTrue(isEqual(aBoolean, ListRemoveListenerCodec.decodeResponse(fromFile)));
    }

    @Test
    public void test_ListIsEmptyCodec_encodeRequest() {
        int fileClientMessageIndex = 323;
        ClientMessage encoded = ListIsEmptyCodec.encodeRequest(aString);
        ClientMessage fromFile = clientMessages.get(fileClientMessageIndex);
        compareClientMessages(fromFile, encoded);
    }

    @Test
    public void test_ListIsEmptyCodec_decodeResponse() {
        int fileClientMessageIndex = 324;
        ClientMessage fromFile = clientMessages.get(fileClientMessageIndex);
        assertTrue(isEqual(aBoolean, ListIsEmptyCodec.decodeResponse(fromFile)));
    }

    @Test
    public void test_ListAddAllWithIndexCodec_encodeRequest() {
        int fileClientMessageIndex = 325;
        ClientMessage encoded = ListAddAllWithIndexCodec.encodeRequest(aString, anInt, aListOfData);
        ClientMessage fromFile = clientMessages.get(fileClientMessageIndex);
        compareClientMessages(fromFile, encoded);
    }

    @Test
    public void test_ListAddAllWithIndexCodec_decodeResponse() {
        int fileClientMessageIndex = 326;
        ClientMessage fromFile = clientMessages.get(fileClientMessageIndex);
        assertTrue(isEqual(aBoolean, ListAddAllWithIndexCodec.decodeResponse(fromFile)));
    }

    @Test
    public void test_ListGetCodec_encodeRequest() {
        int fileClientMessageIndex = 327;
        ClientMessage encoded = ListGetCodec.encodeRequest(aString, anInt);
        ClientMessage fromFile = clientMessages.get(fileClientMessageIndex);
        compareClientMessages(fromFile, encoded);
    }

    @Test
    public void test_ListGetCodec_decodeResponse() {
        int fileClientMessageIndex = 328;
        ClientMessage fromFile = clientMessages.get(fileClientMessageIndex);
        assertTrue(isEqual(null, ListGetCodec.decodeResponse(fromFile)));
    }

    @Test
    public void test_ListSetCodec_encodeRequest() {
        int fileClientMessageIndex = 329;
        ClientMessage encoded = ListSetCodec.encodeRequest(aString, anInt, aData);
        ClientMessage fromFile = clientMessages.get(fileClientMessageIndex);
        compareClientMessages(fromFile, encoded);
    }

    @Test
    public void test_ListSetCodec_decodeResponse() {
        int fileClientMessageIndex = 330;
        ClientMessage fromFile = clientMessages.get(fileClientMessageIndex);
        assertTrue(isEqual(null, ListSetCodec.decodeResponse(fromFile)));
    }

    @Test
    public void test_ListAddWithIndexCodec_encodeRequest() {
        int fileClientMessageIndex = 331;
        ClientMessage encoded = ListAddWithIndexCodec.encodeRequest(aString, anInt, aData);
        ClientMessage fromFile = clientMessages.get(fileClientMessageIndex);
        compareClientMessages(fromFile, encoded);
    }

    @Test
    public void test_ListAddWithIndexCodec_decodeResponse() {
        int fileClientMessageIndex = 332;
    }

    @Test
    public void test_ListRemoveWithIndexCodec_encodeRequest() {
        int fileClientMessageIndex = 333;
        ClientMessage encoded = ListRemoveWithIndexCodec.encodeRequest(aString, anInt);
        ClientMessage fromFile = clientMessages.get(fileClientMessageIndex);
        compareClientMessages(fromFile, encoded);
    }

    @Test
    public void test_ListRemoveWithIndexCodec_decodeResponse() {
        int fileClientMessageIndex = 334;
        ClientMessage fromFile = clientMessages.get(fileClientMessageIndex);
        assertTrue(isEqual(null, ListRemoveWithIndexCodec.decodeResponse(fromFile)));
    }

    @Test
    public void test_ListLastIndexOfCodec_encodeRequest() {
        int fileClientMessageIndex = 335;
        ClientMessage encoded = ListLastIndexOfCodec.encodeRequest(aString, aData);
        ClientMessage fromFile = clientMessages.get(fileClientMessageIndex);
        compareClientMessages(fromFile, encoded);
    }

    @Test
    public void test_ListLastIndexOfCodec_decodeResponse() {
        int fileClientMessageIndex = 336;
        ClientMessage fromFile = clientMessages.get(fileClientMessageIndex);
        assertTrue(isEqual(anInt, ListLastIndexOfCodec.decodeResponse(fromFile)));
    }

    @Test
    public void test_ListIndexOfCodec_encodeRequest() {
        int fileClientMessageIndex = 337;
        ClientMessage encoded = ListIndexOfCodec.encodeRequest(aString, aData);
        ClientMessage fromFile = clientMessages.get(fileClientMessageIndex);
        compareClientMessages(fromFile, encoded);
    }

    @Test
    public void test_ListIndexOfCodec_decodeResponse() {
        int fileClientMessageIndex = 338;
        ClientMessage fromFile = clientMessages.get(fileClientMessageIndex);
        assertTrue(isEqual(anInt, ListIndexOfCodec.decodeResponse(fromFile)));
    }

    @Test
    public void test_ListSubCodec_encodeRequest() {
        int fileClientMessageIndex = 339;
        ClientMessage encoded = ListSubCodec.encodeRequest(aString, anInt, anInt);
        ClientMessage fromFile = clientMessages.get(fileClientMessageIndex);
        compareClientMessages(fromFile, encoded);
    }

    @Test
    public void test_ListSubCodec_decodeResponse() {
        int fileClientMessageIndex = 340;
        ClientMessage fromFile = clientMessages.get(fileClientMessageIndex);
        assertTrue(isEqual(aListOfData, ListSubCodec.decodeResponse(fromFile)));
    }

    @Test
    public void test_ListIteratorCodec_encodeRequest() {
        int fileClientMessageIndex = 341;
        ClientMessage encoded = ListIteratorCodec.encodeRequest(aString);
        ClientMessage fromFile = clientMessages.get(fileClientMessageIndex);
        compareClientMessages(fromFile, encoded);
    }

    @Test
    public void test_ListIteratorCodec_decodeResponse() {
        int fileClientMessageIndex = 342;
        ClientMessage fromFile = clientMessages.get(fileClientMessageIndex);
        assertTrue(isEqual(aListOfData, ListIteratorCodec.decodeResponse(fromFile)));
    }

    @Test
    public void test_ListListIteratorCodec_encodeRequest() {
        int fileClientMessageIndex = 343;
        ClientMessage encoded = ListListIteratorCodec.encodeRequest(aString, anInt);
        ClientMessage fromFile = clientMessages.get(fileClientMessageIndex);
        compareClientMessages(fromFile, encoded);
    }

    @Test
    public void test_ListListIteratorCodec_decodeResponse() {
        int fileClientMessageIndex = 344;
        ClientMessage fromFile = clientMessages.get(fileClientMessageIndex);
        assertTrue(isEqual(aListOfData, ListListIteratorCodec.decodeResponse(fromFile)));
    }

    @Test
    public void test_SetSizeCodec_encodeRequest() {
        int fileClientMessageIndex = 345;
        ClientMessage encoded = SetSizeCodec.encodeRequest(aString);
        ClientMessage fromFile = clientMessages.get(fileClientMessageIndex);
        compareClientMessages(fromFile, encoded);
    }

    @Test
    public void test_SetSizeCodec_decodeResponse() {
        int fileClientMessageIndex = 346;
        ClientMessage fromFile = clientMessages.get(fileClientMessageIndex);
        assertTrue(isEqual(anInt, SetSizeCodec.decodeResponse(fromFile)));
    }

    @Test
    public void test_SetContainsCodec_encodeRequest() {
        int fileClientMessageIndex = 347;
        ClientMessage encoded = SetContainsCodec.encodeRequest(aString, aData);
        ClientMessage fromFile = clientMessages.get(fileClientMessageIndex);
        compareClientMessages(fromFile, encoded);
    }

    @Test
    public void test_SetContainsCodec_decodeResponse() {
        int fileClientMessageIndex = 348;
        ClientMessage fromFile = clientMessages.get(fileClientMessageIndex);
        assertTrue(isEqual(aBoolean, SetContainsCodec.decodeResponse(fromFile)));
    }

    @Test
    public void test_SetContainsAllCodec_encodeRequest() {
        int fileClientMessageIndex = 349;
        ClientMessage encoded = SetContainsAllCodec.encodeRequest(aString, aListOfData);
        ClientMessage fromFile = clientMessages.get(fileClientMessageIndex);
        compareClientMessages(fromFile, encoded);
    }

    @Test
    public void test_SetContainsAllCodec_decodeResponse() {
        int fileClientMessageIndex = 350;
        ClientMessage fromFile = clientMessages.get(fileClientMessageIndex);
        assertTrue(isEqual(aBoolean, SetContainsAllCodec.decodeResponse(fromFile)));
    }

    @Test
    public void test_SetAddCodec_encodeRequest() {
        int fileClientMessageIndex = 351;
        ClientMessage encoded = SetAddCodec.encodeRequest(aString, aData);
        ClientMessage fromFile = clientMessages.get(fileClientMessageIndex);
        compareClientMessages(fromFile, encoded);
    }

    @Test
    public void test_SetAddCodec_decodeResponse() {
        int fileClientMessageIndex = 352;
        ClientMessage fromFile = clientMessages.get(fileClientMessageIndex);
        assertTrue(isEqual(aBoolean, SetAddCodec.decodeResponse(fromFile)));
    }

    @Test
    public void test_SetRemoveCodec_encodeRequest() {
        int fileClientMessageIndex = 353;
        ClientMessage encoded = SetRemoveCodec.encodeRequest(aString, aData);
        ClientMessage fromFile = clientMessages.get(fileClientMessageIndex);
        compareClientMessages(fromFile, encoded);
    }

    @Test
    public void test_SetRemoveCodec_decodeResponse() {
        int fileClientMessageIndex = 354;
        ClientMessage fromFile = clientMessages.get(fileClientMessageIndex);
        assertTrue(isEqual(aBoolean, SetRemoveCodec.decodeResponse(fromFile)));
    }

    @Test
    public void test_SetAddAllCodec_encodeRequest() {
        int fileClientMessageIndex = 355;
        ClientMessage encoded = SetAddAllCodec.encodeRequest(aString, aListOfData);
        ClientMessage fromFile = clientMessages.get(fileClientMessageIndex);
        compareClientMessages(fromFile, encoded);
    }

    @Test
    public void test_SetAddAllCodec_decodeResponse() {
        int fileClientMessageIndex = 356;
        ClientMessage fromFile = clientMessages.get(fileClientMessageIndex);
        assertTrue(isEqual(aBoolean, SetAddAllCodec.decodeResponse(fromFile)));
    }

    @Test
    public void test_SetCompareAndRemoveAllCodec_encodeRequest() {
        int fileClientMessageIndex = 357;
        ClientMessage encoded = SetCompareAndRemoveAllCodec.encodeRequest(aString, aListOfData);
        ClientMessage fromFile = clientMessages.get(fileClientMessageIndex);
        compareClientMessages(fromFile, encoded);
    }

    @Test
    public void test_SetCompareAndRemoveAllCodec_decodeResponse() {
        int fileClientMessageIndex = 358;
        ClientMessage fromFile = clientMessages.get(fileClientMessageIndex);
        assertTrue(isEqual(aBoolean, SetCompareAndRemoveAllCodec.decodeResponse(fromFile)));
    }

    @Test
    public void test_SetCompareAndRetainAllCodec_encodeRequest() {
        int fileClientMessageIndex = 359;
        ClientMessage encoded = SetCompareAndRetainAllCodec.encodeRequest(aString, aListOfData);
        ClientMessage fromFile = clientMessages.get(fileClientMessageIndex);
        compareClientMessages(fromFile, encoded);
    }

    @Test
    public void test_SetCompareAndRetainAllCodec_decodeResponse() {
        int fileClientMessageIndex = 360;
        ClientMessage fromFile = clientMessages.get(fileClientMessageIndex);
        assertTrue(isEqual(aBoolean, SetCompareAndRetainAllCodec.decodeResponse(fromFile)));
    }

    @Test
    public void test_SetClearCodec_encodeRequest() {
        int fileClientMessageIndex = 361;
        ClientMessage encoded = SetClearCodec.encodeRequest(aString);
        ClientMessage fromFile = clientMessages.get(fileClientMessageIndex);
        compareClientMessages(fromFile, encoded);
    }

    @Test
    public void test_SetClearCodec_decodeResponse() {
        int fileClientMessageIndex = 362;
    }

    @Test
    public void test_SetGetAllCodec_encodeRequest() {
        int fileClientMessageIndex = 363;
        ClientMessage encoded = SetGetAllCodec.encodeRequest(aString);
        ClientMessage fromFile = clientMessages.get(fileClientMessageIndex);
        compareClientMessages(fromFile, encoded);
    }

    @Test
    public void test_SetGetAllCodec_decodeResponse() {
        int fileClientMessageIndex = 364;
        ClientMessage fromFile = clientMessages.get(fileClientMessageIndex);
        assertTrue(isEqual(aListOfData, SetGetAllCodec.decodeResponse(fromFile)));
    }

    @Test
    public void test_SetAddListenerCodec_encodeRequest() {
        int fileClientMessageIndex = 365;
        ClientMessage encoded = SetAddListenerCodec.encodeRequest(aString, aBoolean, aBoolean);
        ClientMessage fromFile = clientMessages.get(fileClientMessageIndex);
        compareClientMessages(fromFile, encoded);
    }

    @Test
    public void test_SetAddListenerCodec_decodeResponse() {
        int fileClientMessageIndex = 366;
        ClientMessage fromFile = clientMessages.get(fileClientMessageIndex);
        assertTrue(isEqual(aUUID, SetAddListenerCodec.decodeResponse(fromFile)));
    }

    private static class SetAddListenerCodecHandler extends SetAddListenerCodec.AbstractEventHandler {
        @Override
        public void handleItemEvent(com.hazelcast.internal.serialization.Data item, java.util.UUID uuid, int eventType) {
            assertTrue(isEqual(null, item));
            assertTrue(isEqual(aUUID, uuid));
            assertTrue(isEqual(anInt, eventType));
        }
    }

    @Test
    public void test_SetAddListenerCodec_handleItemEvent() {
        int fileClientMessageIndex = 367;
        ClientMessage fromFile = clientMessages.get(fileClientMessageIndex);
        SetAddListenerCodecHandler handler = new SetAddListenerCodecHandler();
        handler.handle(fromFile);
    }

    @Test
    public void test_SetRemoveListenerCodec_encodeRequest() {
        int fileClientMessageIndex = 368;
        ClientMessage encoded = SetRemoveListenerCodec.encodeRequest(aString, aUUID);
        ClientMessage fromFile = clientMessages.get(fileClientMessageIndex);
        compareClientMessages(fromFile, encoded);
    }

    @Test
    public void test_SetRemoveListenerCodec_decodeResponse() {
        int fileClientMessageIndex = 369;
        ClientMessage fromFile = clientMessages.get(fileClientMessageIndex);
        assertTrue(isEqual(aBoolean, SetRemoveListenerCodec.decodeResponse(fromFile)));
    }

    @Test
    public void test_SetIsEmptyCodec_encodeRequest() {
        int fileClientMessageIndex = 370;
        ClientMessage encoded = SetIsEmptyCodec.encodeRequest(aString);
        ClientMessage fromFile = clientMessages.get(fileClientMessageIndex);
        compareClientMessages(fromFile, encoded);
    }

    @Test
    public void test_SetIsEmptyCodec_decodeResponse() {
        int fileClientMessageIndex = 371;
        ClientMessage fromFile = clientMessages.get(fileClientMessageIndex);
        assertTrue(isEqual(aBoolean, SetIsEmptyCodec.decodeResponse(fromFile)));
    }

    @Test
    public void test_FencedLockLockCodec_encodeRequest() {
        int fileClientMessageIndex = 372;
        ClientMessage encoded = FencedLockLockCodec.encodeRequest(aRaftGroupId, aString, aLong, aLong, aUUID);
        ClientMessage fromFile = clientMessages.get(fileClientMessageIndex);
        compareClientMessages(fromFile, encoded);
    }

    @Test
    public void test_FencedLockLockCodec_decodeResponse() {
        int fileClientMessageIndex = 373;
        ClientMessage fromFile = clientMessages.get(fileClientMessageIndex);
        assertTrue(isEqual(aLong, FencedLockLockCodec.decodeResponse(fromFile)));
    }

    @Test
    public void test_FencedLockTryLockCodec_encodeRequest() {
        int fileClientMessageIndex = 374;
        ClientMessage encoded = FencedLockTryLockCodec.encodeRequest(aRaftGroupId, aString, aLong, aLong, aUUID, aLong);
        ClientMessage fromFile = clientMessages.get(fileClientMessageIndex);
        compareClientMessages(fromFile, encoded);
    }

    @Test
    public void test_FencedLockTryLockCodec_decodeResponse() {
        int fileClientMessageIndex = 375;
        ClientMessage fromFile = clientMessages.get(fileClientMessageIndex);
        assertTrue(isEqual(aLong, FencedLockTryLockCodec.decodeResponse(fromFile)));
    }

    @Test
    public void test_FencedLockUnlockCodec_encodeRequest() {
        int fileClientMessageIndex = 376;
        ClientMessage encoded = FencedLockUnlockCodec.encodeRequest(aRaftGroupId, aString, aLong, aLong, aUUID);
        ClientMessage fromFile = clientMessages.get(fileClientMessageIndex);
        compareClientMessages(fromFile, encoded);
    }

    @Test
    public void test_FencedLockUnlockCodec_decodeResponse() {
        int fileClientMessageIndex = 377;
        ClientMessage fromFile = clientMessages.get(fileClientMessageIndex);
        assertTrue(isEqual(aBoolean, FencedLockUnlockCodec.decodeResponse(fromFile)));
    }

    @Test
    public void test_FencedLockGetLockOwnershipCodec_encodeRequest() {
        int fileClientMessageIndex = 378;
        ClientMessage encoded = FencedLockGetLockOwnershipCodec.encodeRequest(aRaftGroupId, aString);
        ClientMessage fromFile = clientMessages.get(fileClientMessageIndex);
        compareClientMessages(fromFile, encoded);
    }

    @Test
    public void test_FencedLockGetLockOwnershipCodec_decodeResponse() {
        int fileClientMessageIndex = 379;
        ClientMessage fromFile = clientMessages.get(fileClientMessageIndex);
        FencedLockGetLockOwnershipCodec.ResponseParameters parameters = FencedLockGetLockOwnershipCodec.decodeResponse(fromFile);
        assertTrue(isEqual(aLong, parameters.fence));
        assertTrue(isEqual(anInt, parameters.lockCount));
        assertTrue(isEqual(aLong, parameters.sessionId));
        assertTrue(isEqual(aLong, parameters.threadId));
    }

    @Test
    public void test_ExecutorServiceShutdownCodec_encodeRequest() {
        int fileClientMessageIndex = 380;
        ClientMessage encoded = ExecutorServiceShutdownCodec.encodeRequest(aString);
        ClientMessage fromFile = clientMessages.get(fileClientMessageIndex);
        compareClientMessages(fromFile, encoded);
    }

    @Test
    public void test_ExecutorServiceShutdownCodec_decodeResponse() {
        int fileClientMessageIndex = 381;
    }

    @Test
    public void test_ExecutorServiceIsShutdownCodec_encodeRequest() {
        int fileClientMessageIndex = 382;
        ClientMessage encoded = ExecutorServiceIsShutdownCodec.encodeRequest(aString);
        ClientMessage fromFile = clientMessages.get(fileClientMessageIndex);
        compareClientMessages(fromFile, encoded);
    }

    @Test
    public void test_ExecutorServiceIsShutdownCodec_decodeResponse() {
        int fileClientMessageIndex = 383;
        ClientMessage fromFile = clientMessages.get(fileClientMessageIndex);
        assertTrue(isEqual(aBoolean, ExecutorServiceIsShutdownCodec.decodeResponse(fromFile)));
    }

    @Test
    public void test_ExecutorServiceCancelOnPartitionCodec_encodeRequest() {
        int fileClientMessageIndex = 384;
        ClientMessage encoded = ExecutorServiceCancelOnPartitionCodec.encodeRequest(aUUID, aBoolean);
        ClientMessage fromFile = clientMessages.get(fileClientMessageIndex);
        compareClientMessages(fromFile, encoded);
    }

    @Test
    public void test_ExecutorServiceCancelOnPartitionCodec_decodeResponse() {
        int fileClientMessageIndex = 385;
        ClientMessage fromFile = clientMessages.get(fileClientMessageIndex);
        assertTrue(isEqual(aBoolean, ExecutorServiceCancelOnPartitionCodec.decodeResponse(fromFile)));
    }

    @Test
    public void test_ExecutorServiceCancelOnMemberCodec_encodeRequest() {
        int fileClientMessageIndex = 386;
        ClientMessage encoded = ExecutorServiceCancelOnMemberCodec.encodeRequest(aUUID, aUUID, aBoolean);
        ClientMessage fromFile = clientMessages.get(fileClientMessageIndex);
        compareClientMessages(fromFile, encoded);
    }

    @Test
    public void test_ExecutorServiceCancelOnMemberCodec_decodeResponse() {
        int fileClientMessageIndex = 387;
        ClientMessage fromFile = clientMessages.get(fileClientMessageIndex);
        assertTrue(isEqual(aBoolean, ExecutorServiceCancelOnMemberCodec.decodeResponse(fromFile)));
    }

    @Test
    public void test_ExecutorServiceSubmitToPartitionCodec_encodeRequest() {
        int fileClientMessageIndex = 388;
        ClientMessage encoded = ExecutorServiceSubmitToPartitionCodec.encodeRequest(aString, aUUID, aData);
        ClientMessage fromFile = clientMessages.get(fileClientMessageIndex);
        compareClientMessages(fromFile, encoded);
    }

    @Test
    public void test_ExecutorServiceSubmitToPartitionCodec_decodeResponse() {
        int fileClientMessageIndex = 389;
        ClientMessage fromFile = clientMessages.get(fileClientMessageIndex);
        assertTrue(isEqual(null, ExecutorServiceSubmitToPartitionCodec.decodeResponse(fromFile)));
    }

    @Test
    public void test_ExecutorServiceSubmitToMemberCodec_encodeRequest() {
        int fileClientMessageIndex = 390;
        ClientMessage encoded = ExecutorServiceSubmitToMemberCodec.encodeRequest(aString, aUUID, aData, aUUID);
        ClientMessage fromFile = clientMessages.get(fileClientMessageIndex);
        compareClientMessages(fromFile, encoded);
    }

    @Test
    public void test_ExecutorServiceSubmitToMemberCodec_decodeResponse() {
        int fileClientMessageIndex = 391;
        ClientMessage fromFile = clientMessages.get(fileClientMessageIndex);
        assertTrue(isEqual(null, ExecutorServiceSubmitToMemberCodec.decodeResponse(fromFile)));
    }

    @Test
    public void test_AtomicLongApplyCodec_encodeRequest() {
        int fileClientMessageIndex = 392;
        ClientMessage encoded = AtomicLongApplyCodec.encodeRequest(aRaftGroupId, aString, aData);
        ClientMessage fromFile = clientMessages.get(fileClientMessageIndex);
        compareClientMessages(fromFile, encoded);
    }

    @Test
    public void test_AtomicLongApplyCodec_decodeResponse() {
        int fileClientMessageIndex = 393;
        ClientMessage fromFile = clientMessages.get(fileClientMessageIndex);
        assertTrue(isEqual(null, AtomicLongApplyCodec.decodeResponse(fromFile)));
    }

    @Test
    public void test_AtomicLongAlterCodec_encodeRequest() {
        int fileClientMessageIndex = 394;
        ClientMessage encoded = AtomicLongAlterCodec.encodeRequest(aRaftGroupId, aString, aData, anInt);
        ClientMessage fromFile = clientMessages.get(fileClientMessageIndex);
        compareClientMessages(fromFile, encoded);
    }

    @Test
    public void test_AtomicLongAlterCodec_decodeResponse() {
        int fileClientMessageIndex = 395;
        ClientMessage fromFile = clientMessages.get(fileClientMessageIndex);
        assertTrue(isEqual(aLong, AtomicLongAlterCodec.decodeResponse(fromFile)));
    }

    @Test
    public void test_AtomicLongAddAndGetCodec_encodeRequest() {
        int fileClientMessageIndex = 396;
        ClientMessage encoded = AtomicLongAddAndGetCodec.encodeRequest(aRaftGroupId, aString, aLong);
        ClientMessage fromFile = clientMessages.get(fileClientMessageIndex);
        compareClientMessages(fromFile, encoded);
    }

    @Test
    public void test_AtomicLongAddAndGetCodec_decodeResponse() {
        int fileClientMessageIndex = 397;
        ClientMessage fromFile = clientMessages.get(fileClientMessageIndex);
        assertTrue(isEqual(aLong, AtomicLongAddAndGetCodec.decodeResponse(fromFile)));
    }

    @Test
    public void test_AtomicLongCompareAndSetCodec_encodeRequest() {
        int fileClientMessageIndex = 398;
        ClientMessage encoded = AtomicLongCompareAndSetCodec.encodeRequest(aRaftGroupId, aString, aLong, aLong);
        ClientMessage fromFile = clientMessages.get(fileClientMessageIndex);
        compareClientMessages(fromFile, encoded);
    }

    @Test
    public void test_AtomicLongCompareAndSetCodec_decodeResponse() {
        int fileClientMessageIndex = 399;
        ClientMessage fromFile = clientMessages.get(fileClientMessageIndex);
        assertTrue(isEqual(aBoolean, AtomicLongCompareAndSetCodec.decodeResponse(fromFile)));
    }

    @Test
    public void test_AtomicLongGetCodec_encodeRequest() {
        int fileClientMessageIndex = 400;
        ClientMessage encoded = AtomicLongGetCodec.encodeRequest(aRaftGroupId, aString);
        ClientMessage fromFile = clientMessages.get(fileClientMessageIndex);
        compareClientMessages(fromFile, encoded);
    }

    @Test
    public void test_AtomicLongGetCodec_decodeResponse() {
        int fileClientMessageIndex = 401;
        ClientMessage fromFile = clientMessages.get(fileClientMessageIndex);
        assertTrue(isEqual(aLong, AtomicLongGetCodec.decodeResponse(fromFile)));
    }

    @Test
    public void test_AtomicLongGetAndAddCodec_encodeRequest() {
        int fileClientMessageIndex = 402;
        ClientMessage encoded = AtomicLongGetAndAddCodec.encodeRequest(aRaftGroupId, aString, aLong);
        ClientMessage fromFile = clientMessages.get(fileClientMessageIndex);
        compareClientMessages(fromFile, encoded);
    }

    @Test
    public void test_AtomicLongGetAndAddCodec_decodeResponse() {
        int fileClientMessageIndex = 403;
        ClientMessage fromFile = clientMessages.get(fileClientMessageIndex);
        assertTrue(isEqual(aLong, AtomicLongGetAndAddCodec.decodeResponse(fromFile)));
    }

    @Test
    public void test_AtomicLongGetAndSetCodec_encodeRequest() {
        int fileClientMessageIndex = 404;
        ClientMessage encoded = AtomicLongGetAndSetCodec.encodeRequest(aRaftGroupId, aString, aLong);
        ClientMessage fromFile = clientMessages.get(fileClientMessageIndex);
        compareClientMessages(fromFile, encoded);
    }

    @Test
    public void test_AtomicLongGetAndSetCodec_decodeResponse() {
        int fileClientMessageIndex = 405;
        ClientMessage fromFile = clientMessages.get(fileClientMessageIndex);
        assertTrue(isEqual(aLong, AtomicLongGetAndSetCodec.decodeResponse(fromFile)));
    }

    @Test
    public void test_AtomicRefApplyCodec_encodeRequest() {
        int fileClientMessageIndex = 406;
        ClientMessage encoded = AtomicRefApplyCodec.encodeRequest(aRaftGroupId, aString, aData, anInt, aBoolean);
        ClientMessage fromFile = clientMessages.get(fileClientMessageIndex);
        compareClientMessages(fromFile, encoded);
    }

    @Test
    public void test_AtomicRefApplyCodec_decodeResponse() {
        int fileClientMessageIndex = 407;
        ClientMessage fromFile = clientMessages.get(fileClientMessageIndex);
        assertTrue(isEqual(null, AtomicRefApplyCodec.decodeResponse(fromFile)));
    }

    @Test
    public void test_AtomicRefCompareAndSetCodec_encodeRequest() {
        int fileClientMessageIndex = 408;
        ClientMessage encoded = AtomicRefCompareAndSetCodec.encodeRequest(aRaftGroupId, aString, null, null);
        ClientMessage fromFile = clientMessages.get(fileClientMessageIndex);
        compareClientMessages(fromFile, encoded);
    }

    @Test
    public void test_AtomicRefCompareAndSetCodec_decodeResponse() {
        int fileClientMessageIndex = 409;
        ClientMessage fromFile = clientMessages.get(fileClientMessageIndex);
        assertTrue(isEqual(aBoolean, AtomicRefCompareAndSetCodec.decodeResponse(fromFile)));
    }

    @Test
    public void test_AtomicRefContainsCodec_encodeRequest() {
        int fileClientMessageIndex = 410;
        ClientMessage encoded = AtomicRefContainsCodec.encodeRequest(aRaftGroupId, aString, null);
        ClientMessage fromFile = clientMessages.get(fileClientMessageIndex);
        compareClientMessages(fromFile, encoded);
    }

    @Test
    public void test_AtomicRefContainsCodec_decodeResponse() {
        int fileClientMessageIndex = 411;
        ClientMessage fromFile = clientMessages.get(fileClientMessageIndex);
        assertTrue(isEqual(aBoolean, AtomicRefContainsCodec.decodeResponse(fromFile)));
    }

    @Test
    public void test_AtomicRefGetCodec_encodeRequest() {
        int fileClientMessageIndex = 412;
        ClientMessage encoded = AtomicRefGetCodec.encodeRequest(aRaftGroupId, aString);
        ClientMessage fromFile = clientMessages.get(fileClientMessageIndex);
        compareClientMessages(fromFile, encoded);
    }

    @Test
    public void test_AtomicRefGetCodec_decodeResponse() {
        int fileClientMessageIndex = 413;
        ClientMessage fromFile = clientMessages.get(fileClientMessageIndex);
        assertTrue(isEqual(null, AtomicRefGetCodec.decodeResponse(fromFile)));
    }

    @Test
    public void test_AtomicRefSetCodec_encodeRequest() {
        int fileClientMessageIndex = 414;
        ClientMessage encoded = AtomicRefSetCodec.encodeRequest(aRaftGroupId, aString, null, aBoolean);
        ClientMessage fromFile = clientMessages.get(fileClientMessageIndex);
        compareClientMessages(fromFile, encoded);
    }

    @Test
    public void test_AtomicRefSetCodec_decodeResponse() {
        int fileClientMessageIndex = 415;
        ClientMessage fromFile = clientMessages.get(fileClientMessageIndex);
        assertTrue(isEqual(null, AtomicRefSetCodec.decodeResponse(fromFile)));
    }

    @Test
    public void test_CountDownLatchTrySetCountCodec_encodeRequest() {
        int fileClientMessageIndex = 416;
        ClientMessage encoded = CountDownLatchTrySetCountCodec.encodeRequest(aRaftGroupId, aString, anInt);
        ClientMessage fromFile = clientMessages.get(fileClientMessageIndex);
        compareClientMessages(fromFile, encoded);
    }

    @Test
    public void test_CountDownLatchTrySetCountCodec_decodeResponse() {
        int fileClientMessageIndex = 417;
        ClientMessage fromFile = clientMessages.get(fileClientMessageIndex);
        assertTrue(isEqual(aBoolean, CountDownLatchTrySetCountCodec.decodeResponse(fromFile)));
    }

    @Test
    public void test_CountDownLatchAwaitCodec_encodeRequest() {
        int fileClientMessageIndex = 418;
        ClientMessage encoded = CountDownLatchAwaitCodec.encodeRequest(aRaftGroupId, aString, aUUID, aLong);
        ClientMessage fromFile = clientMessages.get(fileClientMessageIndex);
        compareClientMessages(fromFile, encoded);
    }

    @Test
    public void test_CountDownLatchAwaitCodec_decodeResponse() {
        int fileClientMessageIndex = 419;
        ClientMessage fromFile = clientMessages.get(fileClientMessageIndex);
        assertTrue(isEqual(aBoolean, CountDownLatchAwaitCodec.decodeResponse(fromFile)));
    }

    @Test
    public void test_CountDownLatchCountDownCodec_encodeRequest() {
        int fileClientMessageIndex = 420;
        ClientMessage encoded = CountDownLatchCountDownCodec.encodeRequest(aRaftGroupId, aString, aUUID, anInt);
        ClientMessage fromFile = clientMessages.get(fileClientMessageIndex);
        compareClientMessages(fromFile, encoded);
    }

    @Test
    public void test_CountDownLatchCountDownCodec_decodeResponse() {
        int fileClientMessageIndex = 421;
    }

    @Test
    public void test_CountDownLatchGetCountCodec_encodeRequest() {
        int fileClientMessageIndex = 422;
        ClientMessage encoded = CountDownLatchGetCountCodec.encodeRequest(aRaftGroupId, aString);
        ClientMessage fromFile = clientMessages.get(fileClientMessageIndex);
        compareClientMessages(fromFile, encoded);
    }

    @Test
    public void test_CountDownLatchGetCountCodec_decodeResponse() {
        int fileClientMessageIndex = 423;
        ClientMessage fromFile = clientMessages.get(fileClientMessageIndex);
        assertTrue(isEqual(anInt, CountDownLatchGetCountCodec.decodeResponse(fromFile)));
    }

    @Test
    public void test_CountDownLatchGetRoundCodec_encodeRequest() {
        int fileClientMessageIndex = 424;
        ClientMessage encoded = CountDownLatchGetRoundCodec.encodeRequest(aRaftGroupId, aString);
        ClientMessage fromFile = clientMessages.get(fileClientMessageIndex);
        compareClientMessages(fromFile, encoded);
    }

    @Test
    public void test_CountDownLatchGetRoundCodec_decodeResponse() {
        int fileClientMessageIndex = 425;
        ClientMessage fromFile = clientMessages.get(fileClientMessageIndex);
        assertTrue(isEqual(anInt, CountDownLatchGetRoundCodec.decodeResponse(fromFile)));
    }

    @Test
    public void test_SemaphoreInitCodec_encodeRequest() {
        int fileClientMessageIndex = 426;
        ClientMessage encoded = SemaphoreInitCodec.encodeRequest(aRaftGroupId, aString, anInt);
        ClientMessage fromFile = clientMessages.get(fileClientMessageIndex);
        compareClientMessages(fromFile, encoded);
    }

    @Test
    public void test_SemaphoreInitCodec_decodeResponse() {
        int fileClientMessageIndex = 427;
        ClientMessage fromFile = clientMessages.get(fileClientMessageIndex);
        assertTrue(isEqual(aBoolean, SemaphoreInitCodec.decodeResponse(fromFile)));
    }

    @Test
    public void test_SemaphoreAcquireCodec_encodeRequest() {
        int fileClientMessageIndex = 428;
        ClientMessage encoded = SemaphoreAcquireCodec.encodeRequest(aRaftGroupId, aString, aLong, aLong, aUUID, anInt, aLong);
        ClientMessage fromFile = clientMessages.get(fileClientMessageIndex);
        compareClientMessages(fromFile, encoded);
    }

    @Test
    public void test_SemaphoreAcquireCodec_decodeResponse() {
        int fileClientMessageIndex = 429;
        ClientMessage fromFile = clientMessages.get(fileClientMessageIndex);
        assertTrue(isEqual(aBoolean, SemaphoreAcquireCodec.decodeResponse(fromFile)));
    }

    @Test
    public void test_SemaphoreReleaseCodec_encodeRequest() {
        int fileClientMessageIndex = 430;
        ClientMessage encoded = SemaphoreReleaseCodec.encodeRequest(aRaftGroupId, aString, aLong, aLong, aUUID, anInt);
        ClientMessage fromFile = clientMessages.get(fileClientMessageIndex);
        compareClientMessages(fromFile, encoded);
    }

    @Test
    public void test_SemaphoreReleaseCodec_decodeResponse() {
        int fileClientMessageIndex = 431;
        ClientMessage fromFile = clientMessages.get(fileClientMessageIndex);
        assertTrue(isEqual(aBoolean, SemaphoreReleaseCodec.decodeResponse(fromFile)));
    }

    @Test
    public void test_SemaphoreDrainCodec_encodeRequest() {
        int fileClientMessageIndex = 432;
        ClientMessage encoded = SemaphoreDrainCodec.encodeRequest(aRaftGroupId, aString, aLong, aLong, aUUID);
        ClientMessage fromFile = clientMessages.get(fileClientMessageIndex);
        compareClientMessages(fromFile, encoded);
    }

    @Test
    public void test_SemaphoreDrainCodec_decodeResponse() {
        int fileClientMessageIndex = 433;
        ClientMessage fromFile = clientMessages.get(fileClientMessageIndex);
        assertTrue(isEqual(anInt, SemaphoreDrainCodec.decodeResponse(fromFile)));
    }

    @Test
    public void test_SemaphoreChangeCodec_encodeRequest() {
        int fileClientMessageIndex = 434;
        ClientMessage encoded = SemaphoreChangeCodec.encodeRequest(aRaftGroupId, aString, aLong, aLong, aUUID, anInt);
        ClientMessage fromFile = clientMessages.get(fileClientMessageIndex);
        compareClientMessages(fromFile, encoded);
    }

    @Test
    public void test_SemaphoreChangeCodec_decodeResponse() {
        int fileClientMessageIndex = 435;
        ClientMessage fromFile = clientMessages.get(fileClientMessageIndex);
        assertTrue(isEqual(aBoolean, SemaphoreChangeCodec.decodeResponse(fromFile)));
    }

    @Test
    public void test_SemaphoreAvailablePermitsCodec_encodeRequest() {
        int fileClientMessageIndex = 436;
        ClientMessage encoded = SemaphoreAvailablePermitsCodec.encodeRequest(aRaftGroupId, aString);
        ClientMessage fromFile = clientMessages.get(fileClientMessageIndex);
        compareClientMessages(fromFile, encoded);
    }

    @Test
    public void test_SemaphoreAvailablePermitsCodec_decodeResponse() {
        int fileClientMessageIndex = 437;
        ClientMessage fromFile = clientMessages.get(fileClientMessageIndex);
        assertTrue(isEqual(anInt, SemaphoreAvailablePermitsCodec.decodeResponse(fromFile)));
    }

    @Test
    public void test_SemaphoreGetSemaphoreTypeCodec_encodeRequest() {
        int fileClientMessageIndex = 438;
        ClientMessage encoded = SemaphoreGetSemaphoreTypeCodec.encodeRequest(aString);
        ClientMessage fromFile = clientMessages.get(fileClientMessageIndex);
        compareClientMessages(fromFile, encoded);
    }

    @Test
    public void test_SemaphoreGetSemaphoreTypeCodec_decodeResponse() {
        int fileClientMessageIndex = 439;
        ClientMessage fromFile = clientMessages.get(fileClientMessageIndex);
        assertTrue(isEqual(aBoolean, SemaphoreGetSemaphoreTypeCodec.decodeResponse(fromFile)));
    }

    @Test
    public void test_ReplicatedMapPutCodec_encodeRequest() {
        int fileClientMessageIndex = 440;
        ClientMessage encoded = ReplicatedMapPutCodec.encodeRequest(aString, aData, aData, aLong);
        ClientMessage fromFile = clientMessages.get(fileClientMessageIndex);
        compareClientMessages(fromFile, encoded);
    }

    @Test
    public void test_ReplicatedMapPutCodec_decodeResponse() {
        int fileClientMessageIndex = 441;
        ClientMessage fromFile = clientMessages.get(fileClientMessageIndex);
        assertTrue(isEqual(null, ReplicatedMapPutCodec.decodeResponse(fromFile)));
    }

    @Test
    public void test_ReplicatedMapSizeCodec_encodeRequest() {
        int fileClientMessageIndex = 442;
        ClientMessage encoded = ReplicatedMapSizeCodec.encodeRequest(aString);
        ClientMessage fromFile = clientMessages.get(fileClientMessageIndex);
        compareClientMessages(fromFile, encoded);
    }

    @Test
    public void test_ReplicatedMapSizeCodec_decodeResponse() {
        int fileClientMessageIndex = 443;
        ClientMessage fromFile = clientMessages.get(fileClientMessageIndex);
        assertTrue(isEqual(anInt, ReplicatedMapSizeCodec.decodeResponse(fromFile)));
    }

    @Test
    public void test_ReplicatedMapIsEmptyCodec_encodeRequest() {
        int fileClientMessageIndex = 444;
        ClientMessage encoded = ReplicatedMapIsEmptyCodec.encodeRequest(aString);
        ClientMessage fromFile = clientMessages.get(fileClientMessageIndex);
        compareClientMessages(fromFile, encoded);
    }

    @Test
    public void test_ReplicatedMapIsEmptyCodec_decodeResponse() {
        int fileClientMessageIndex = 445;
        ClientMessage fromFile = clientMessages.get(fileClientMessageIndex);
        assertTrue(isEqual(aBoolean, ReplicatedMapIsEmptyCodec.decodeResponse(fromFile)));
    }

    @Test
    public void test_ReplicatedMapContainsKeyCodec_encodeRequest() {
        int fileClientMessageIndex = 446;
        ClientMessage encoded = ReplicatedMapContainsKeyCodec.encodeRequest(aString, aData);
        ClientMessage fromFile = clientMessages.get(fileClientMessageIndex);
        compareClientMessages(fromFile, encoded);
    }

    @Test
    public void test_ReplicatedMapContainsKeyCodec_decodeResponse() {
        int fileClientMessageIndex = 447;
        ClientMessage fromFile = clientMessages.get(fileClientMessageIndex);
        assertTrue(isEqual(aBoolean, ReplicatedMapContainsKeyCodec.decodeResponse(fromFile)));
    }

    @Test
    public void test_ReplicatedMapContainsValueCodec_encodeRequest() {
        int fileClientMessageIndex = 448;
        ClientMessage encoded = ReplicatedMapContainsValueCodec.encodeRequest(aString, aData);
        ClientMessage fromFile = clientMessages.get(fileClientMessageIndex);
        compareClientMessages(fromFile, encoded);
    }

    @Test
    public void test_ReplicatedMapContainsValueCodec_decodeResponse() {
        int fileClientMessageIndex = 449;
        ClientMessage fromFile = clientMessages.get(fileClientMessageIndex);
        assertTrue(isEqual(aBoolean, ReplicatedMapContainsValueCodec.decodeResponse(fromFile)));
    }

    @Test
    public void test_ReplicatedMapGetCodec_encodeRequest() {
        int fileClientMessageIndex = 450;
        ClientMessage encoded = ReplicatedMapGetCodec.encodeRequest(aString, aData);
        ClientMessage fromFile = clientMessages.get(fileClientMessageIndex);
        compareClientMessages(fromFile, encoded);
    }

    @Test
    public void test_ReplicatedMapGetCodec_decodeResponse() {
        int fileClientMessageIndex = 451;
        ClientMessage fromFile = clientMessages.get(fileClientMessageIndex);
        assertTrue(isEqual(null, ReplicatedMapGetCodec.decodeResponse(fromFile)));
    }

    @Test
    public void test_ReplicatedMapRemoveCodec_encodeRequest() {
        int fileClientMessageIndex = 452;
        ClientMessage encoded = ReplicatedMapRemoveCodec.encodeRequest(aString, aData);
        ClientMessage fromFile = clientMessages.get(fileClientMessageIndex);
        compareClientMessages(fromFile, encoded);
    }

    @Test
    public void test_ReplicatedMapRemoveCodec_decodeResponse() {
        int fileClientMessageIndex = 453;
        ClientMessage fromFile = clientMessages.get(fileClientMessageIndex);
        assertTrue(isEqual(null, ReplicatedMapRemoveCodec.decodeResponse(fromFile)));
    }

    @Test
    public void test_ReplicatedMapPutAllCodec_encodeRequest() {
        int fileClientMessageIndex = 454;
        ClientMessage encoded = ReplicatedMapPutAllCodec.encodeRequest(aString, aListOfDataToData);
        ClientMessage fromFile = clientMessages.get(fileClientMessageIndex);
        compareClientMessages(fromFile, encoded);
    }

    @Test
    public void test_ReplicatedMapPutAllCodec_decodeResponse() {
        int fileClientMessageIndex = 455;
    }

    @Test
    public void test_ReplicatedMapClearCodec_encodeRequest() {
        int fileClientMessageIndex = 456;
        ClientMessage encoded = ReplicatedMapClearCodec.encodeRequest(aString);
        ClientMessage fromFile = clientMessages.get(fileClientMessageIndex);
        compareClientMessages(fromFile, encoded);
    }

    @Test
    public void test_ReplicatedMapClearCodec_decodeResponse() {
        int fileClientMessageIndex = 457;
    }

    @Test
    public void test_ReplicatedMapAddEntryListenerToKeyWithPredicateCodec_encodeRequest() {
        int fileClientMessageIndex = 458;
        ClientMessage encoded = ReplicatedMapAddEntryListenerToKeyWithPredicateCodec.encodeRequest(aString, aData, aData, aBoolean);
        ClientMessage fromFile = clientMessages.get(fileClientMessageIndex);
        compareClientMessages(fromFile, encoded);
    }

    @Test
    public void test_ReplicatedMapAddEntryListenerToKeyWithPredicateCodec_decodeResponse() {
        int fileClientMessageIndex = 459;
        ClientMessage fromFile = clientMessages.get(fileClientMessageIndex);
        assertTrue(isEqual(aUUID, ReplicatedMapAddEntryListenerToKeyWithPredicateCodec.decodeResponse(fromFile)));
    }

    private static class ReplicatedMapAddEntryListenerToKeyWithPredicateCodecHandler extends ReplicatedMapAddEntryListenerToKeyWithPredicateCodec.AbstractEventHandler {
        @Override
        public void handleEntryEvent(com.hazelcast.internal.serialization.Data key, com.hazelcast.internal.serialization.Data value, com.hazelcast.internal.serialization.Data oldValue, com.hazelcast.internal.serialization.Data mergingValue, int eventType, java.util.UUID uuid, int numberOfAffectedEntries) {
            assertTrue(isEqual(null, key));
            assertTrue(isEqual(null, value));
            assertTrue(isEqual(null, oldValue));
            assertTrue(isEqual(null, mergingValue));
            assertTrue(isEqual(anInt, eventType));
            assertTrue(isEqual(aUUID, uuid));
            assertTrue(isEqual(anInt, numberOfAffectedEntries));
        }
    }

    @Test
    public void test_ReplicatedMapAddEntryListenerToKeyWithPredicateCodec_handleEntryEvent() {
        int fileClientMessageIndex = 460;
        ClientMessage fromFile = clientMessages.get(fileClientMessageIndex);
        ReplicatedMapAddEntryListenerToKeyWithPredicateCodecHandler handler = new ReplicatedMapAddEntryListenerToKeyWithPredicateCodecHandler();
        handler.handle(fromFile);
    }

    @Test
    public void test_ReplicatedMapAddEntryListenerWithPredicateCodec_encodeRequest() {
        int fileClientMessageIndex = 461;
        ClientMessage encoded = ReplicatedMapAddEntryListenerWithPredicateCodec.encodeRequest(aString, aData, aBoolean);
        ClientMessage fromFile = clientMessages.get(fileClientMessageIndex);
        compareClientMessages(fromFile, encoded);
    }

    @Test
    public void test_ReplicatedMapAddEntryListenerWithPredicateCodec_decodeResponse() {
        int fileClientMessageIndex = 462;
        ClientMessage fromFile = clientMessages.get(fileClientMessageIndex);
        assertTrue(isEqual(aUUID, ReplicatedMapAddEntryListenerWithPredicateCodec.decodeResponse(fromFile)));
    }

    private static class ReplicatedMapAddEntryListenerWithPredicateCodecHandler extends ReplicatedMapAddEntryListenerWithPredicateCodec.AbstractEventHandler {
        @Override
        public void handleEntryEvent(com.hazelcast.internal.serialization.Data key, com.hazelcast.internal.serialization.Data value, com.hazelcast.internal.serialization.Data oldValue, com.hazelcast.internal.serialization.Data mergingValue, int eventType, java.util.UUID uuid, int numberOfAffectedEntries) {
            assertTrue(isEqual(null, key));
            assertTrue(isEqual(null, value));
            assertTrue(isEqual(null, oldValue));
            assertTrue(isEqual(null, mergingValue));
            assertTrue(isEqual(anInt, eventType));
            assertTrue(isEqual(aUUID, uuid));
            assertTrue(isEqual(anInt, numberOfAffectedEntries));
        }
    }

    @Test
    public void test_ReplicatedMapAddEntryListenerWithPredicateCodec_handleEntryEvent() {
        int fileClientMessageIndex = 463;
        ClientMessage fromFile = clientMessages.get(fileClientMessageIndex);
        ReplicatedMapAddEntryListenerWithPredicateCodecHandler handler = new ReplicatedMapAddEntryListenerWithPredicateCodecHandler();
        handler.handle(fromFile);
    }

    @Test
    public void test_ReplicatedMapAddEntryListenerToKeyCodec_encodeRequest() {
        int fileClientMessageIndex = 464;
        ClientMessage encoded = ReplicatedMapAddEntryListenerToKeyCodec.encodeRequest(aString, aData, aBoolean);
        ClientMessage fromFile = clientMessages.get(fileClientMessageIndex);
        compareClientMessages(fromFile, encoded);
    }

    @Test
    public void test_ReplicatedMapAddEntryListenerToKeyCodec_decodeResponse() {
        int fileClientMessageIndex = 465;
        ClientMessage fromFile = clientMessages.get(fileClientMessageIndex);
        assertTrue(isEqual(aUUID, ReplicatedMapAddEntryListenerToKeyCodec.decodeResponse(fromFile)));
    }

    private static class ReplicatedMapAddEntryListenerToKeyCodecHandler extends ReplicatedMapAddEntryListenerToKeyCodec.AbstractEventHandler {
        @Override
        public void handleEntryEvent(com.hazelcast.internal.serialization.Data key, com.hazelcast.internal.serialization.Data value, com.hazelcast.internal.serialization.Data oldValue, com.hazelcast.internal.serialization.Data mergingValue, int eventType, java.util.UUID uuid, int numberOfAffectedEntries) {
            assertTrue(isEqual(null, key));
            assertTrue(isEqual(null, value));
            assertTrue(isEqual(null, oldValue));
            assertTrue(isEqual(null, mergingValue));
            assertTrue(isEqual(anInt, eventType));
            assertTrue(isEqual(aUUID, uuid));
            assertTrue(isEqual(anInt, numberOfAffectedEntries));
        }
    }

    @Test
    public void test_ReplicatedMapAddEntryListenerToKeyCodec_handleEntryEvent() {
        int fileClientMessageIndex = 466;
        ClientMessage fromFile = clientMessages.get(fileClientMessageIndex);
        ReplicatedMapAddEntryListenerToKeyCodecHandler handler = new ReplicatedMapAddEntryListenerToKeyCodecHandler();
        handler.handle(fromFile);
    }

    @Test
    public void test_ReplicatedMapAddEntryListenerCodec_encodeRequest() {
        int fileClientMessageIndex = 467;
        ClientMessage encoded = ReplicatedMapAddEntryListenerCodec.encodeRequest(aString, aBoolean);
        ClientMessage fromFile = clientMessages.get(fileClientMessageIndex);
        compareClientMessages(fromFile, encoded);
    }

    @Test
    public void test_ReplicatedMapAddEntryListenerCodec_decodeResponse() {
        int fileClientMessageIndex = 468;
        ClientMessage fromFile = clientMessages.get(fileClientMessageIndex);
        assertTrue(isEqual(aUUID, ReplicatedMapAddEntryListenerCodec.decodeResponse(fromFile)));
    }

    private static class ReplicatedMapAddEntryListenerCodecHandler extends ReplicatedMapAddEntryListenerCodec.AbstractEventHandler {
        @Override
        public void handleEntryEvent(com.hazelcast.internal.serialization.Data key, com.hazelcast.internal.serialization.Data value, com.hazelcast.internal.serialization.Data oldValue, com.hazelcast.internal.serialization.Data mergingValue, int eventType, java.util.UUID uuid, int numberOfAffectedEntries) {
            assertTrue(isEqual(null, key));
            assertTrue(isEqual(null, value));
            assertTrue(isEqual(null, oldValue));
            assertTrue(isEqual(null, mergingValue));
            assertTrue(isEqual(anInt, eventType));
            assertTrue(isEqual(aUUID, uuid));
            assertTrue(isEqual(anInt, numberOfAffectedEntries));
        }
    }

    @Test
    public void test_ReplicatedMapAddEntryListenerCodec_handleEntryEvent() {
        int fileClientMessageIndex = 469;
        ClientMessage fromFile = clientMessages.get(fileClientMessageIndex);
        ReplicatedMapAddEntryListenerCodecHandler handler = new ReplicatedMapAddEntryListenerCodecHandler();
        handler.handle(fromFile);
    }

    @Test
    public void test_ReplicatedMapRemoveEntryListenerCodec_encodeRequest() {
        int fileClientMessageIndex = 470;
        ClientMessage encoded = ReplicatedMapRemoveEntryListenerCodec.encodeRequest(aString, aUUID);
        ClientMessage fromFile = clientMessages.get(fileClientMessageIndex);
        compareClientMessages(fromFile, encoded);
    }

    @Test
    public void test_ReplicatedMapRemoveEntryListenerCodec_decodeResponse() {
        int fileClientMessageIndex = 471;
        ClientMessage fromFile = clientMessages.get(fileClientMessageIndex);
        assertTrue(isEqual(aBoolean, ReplicatedMapRemoveEntryListenerCodec.decodeResponse(fromFile)));
    }

    @Test
    public void test_ReplicatedMapKeySetCodec_encodeRequest() {
        int fileClientMessageIndex = 472;
        ClientMessage encoded = ReplicatedMapKeySetCodec.encodeRequest(aString);
        ClientMessage fromFile = clientMessages.get(fileClientMessageIndex);
        compareClientMessages(fromFile, encoded);
    }

    @Test
    public void test_ReplicatedMapKeySetCodec_decodeResponse() {
        int fileClientMessageIndex = 473;
        ClientMessage fromFile = clientMessages.get(fileClientMessageIndex);
        assertTrue(isEqual(aListOfData, ReplicatedMapKeySetCodec.decodeResponse(fromFile)));
    }

    @Test
    public void test_ReplicatedMapValuesCodec_encodeRequest() {
        int fileClientMessageIndex = 474;
        ClientMessage encoded = ReplicatedMapValuesCodec.encodeRequest(aString);
        ClientMessage fromFile = clientMessages.get(fileClientMessageIndex);
        compareClientMessages(fromFile, encoded);
    }

    @Test
    public void test_ReplicatedMapValuesCodec_decodeResponse() {
        int fileClientMessageIndex = 475;
        ClientMessage fromFile = clientMessages.get(fileClientMessageIndex);
        assertTrue(isEqual(aListOfData, ReplicatedMapValuesCodec.decodeResponse(fromFile)));
    }

    @Test
    public void test_ReplicatedMapEntrySetCodec_encodeRequest() {
        int fileClientMessageIndex = 476;
        ClientMessage encoded = ReplicatedMapEntrySetCodec.encodeRequest(aString);
        ClientMessage fromFile = clientMessages.get(fileClientMessageIndex);
        compareClientMessages(fromFile, encoded);
    }

    @Test
    public void test_ReplicatedMapEntrySetCodec_decodeResponse() {
        int fileClientMessageIndex = 477;
        ClientMessage fromFile = clientMessages.get(fileClientMessageIndex);
        assertTrue(isEqual(aListOfDataToData, ReplicatedMapEntrySetCodec.decodeResponse(fromFile)));
    }

    @Test
    public void test_ReplicatedMapAddNearCacheEntryListenerCodec_encodeRequest() {
        int fileClientMessageIndex = 478;
        ClientMessage encoded = ReplicatedMapAddNearCacheEntryListenerCodec.encodeRequest(aString, aBoolean, aBoolean);
        ClientMessage fromFile = clientMessages.get(fileClientMessageIndex);
        compareClientMessages(fromFile, encoded);
    }

    @Test
    public void test_ReplicatedMapAddNearCacheEntryListenerCodec_decodeResponse() {
        int fileClientMessageIndex = 479;
        ClientMessage fromFile = clientMessages.get(fileClientMessageIndex);
        assertTrue(isEqual(aUUID, ReplicatedMapAddNearCacheEntryListenerCodec.decodeResponse(fromFile)));
    }

    private static class ReplicatedMapAddNearCacheEntryListenerCodecHandler extends ReplicatedMapAddNearCacheEntryListenerCodec.AbstractEventHandler {
        @Override
        public void handleEntryEvent(com.hazelcast.internal.serialization.Data key, com.hazelcast.internal.serialization.Data value, com.hazelcast.internal.serialization.Data oldValue, com.hazelcast.internal.serialization.Data mergingValue, int eventType, java.util.UUID uuid, int numberOfAffectedEntries) {
            assertTrue(isEqual(null, key));
            assertTrue(isEqual(null, value));
            assertTrue(isEqual(null, oldValue));
            assertTrue(isEqual(null, mergingValue));
            assertTrue(isEqual(anInt, eventType));
            assertTrue(isEqual(aUUID, uuid));
            assertTrue(isEqual(anInt, numberOfAffectedEntries));
        }
    }

    @Test
    public void test_ReplicatedMapAddNearCacheEntryListenerCodec_handleEntryEvent() {
        int fileClientMessageIndex = 480;
        ClientMessage fromFile = clientMessages.get(fileClientMessageIndex);
        ReplicatedMapAddNearCacheEntryListenerCodecHandler handler = new ReplicatedMapAddNearCacheEntryListenerCodecHandler();
        handler.handle(fromFile);
    }

    @Test
    public void test_TransactionalMapContainsKeyCodec_encodeRequest() {
        int fileClientMessageIndex = 481;
        ClientMessage encoded = TransactionalMapContainsKeyCodec.encodeRequest(aString, aUUID, aLong, aData);
        ClientMessage fromFile = clientMessages.get(fileClientMessageIndex);
        compareClientMessages(fromFile, encoded);
    }

    @Test
    public void test_TransactionalMapContainsKeyCodec_decodeResponse() {
        int fileClientMessageIndex = 482;
        ClientMessage fromFile = clientMessages.get(fileClientMessageIndex);
        assertTrue(isEqual(aBoolean, TransactionalMapContainsKeyCodec.decodeResponse(fromFile)));
    }

    @Test
    public void test_TransactionalMapGetCodec_encodeRequest() {
        int fileClientMessageIndex = 483;
        ClientMessage encoded = TransactionalMapGetCodec.encodeRequest(aString, aUUID, aLong, aData);
        ClientMessage fromFile = clientMessages.get(fileClientMessageIndex);
        compareClientMessages(fromFile, encoded);
    }

    @Test
    public void test_TransactionalMapGetCodec_decodeResponse() {
        int fileClientMessageIndex = 484;
        ClientMessage fromFile = clientMessages.get(fileClientMessageIndex);
        assertTrue(isEqual(null, TransactionalMapGetCodec.decodeResponse(fromFile)));
    }

    @Test
    public void test_TransactionalMapGetForUpdateCodec_encodeRequest() {
        int fileClientMessageIndex = 485;
        ClientMessage encoded = TransactionalMapGetForUpdateCodec.encodeRequest(aString, aUUID, aLong, aData);
        ClientMessage fromFile = clientMessages.get(fileClientMessageIndex);
        compareClientMessages(fromFile, encoded);
    }

    @Test
    public void test_TransactionalMapGetForUpdateCodec_decodeResponse() {
        int fileClientMessageIndex = 486;
        ClientMessage fromFile = clientMessages.get(fileClientMessageIndex);
        assertTrue(isEqual(null, TransactionalMapGetForUpdateCodec.decodeResponse(fromFile)));
    }

    @Test
    public void test_TransactionalMapSizeCodec_encodeRequest() {
        int fileClientMessageIndex = 487;
        ClientMessage encoded = TransactionalMapSizeCodec.encodeRequest(aString, aUUID, aLong);
        ClientMessage fromFile = clientMessages.get(fileClientMessageIndex);
        compareClientMessages(fromFile, encoded);
    }

    @Test
    public void test_TransactionalMapSizeCodec_decodeResponse() {
        int fileClientMessageIndex = 488;
        ClientMessage fromFile = clientMessages.get(fileClientMessageIndex);
        assertTrue(isEqual(anInt, TransactionalMapSizeCodec.decodeResponse(fromFile)));
    }

    @Test
    public void test_TransactionalMapIsEmptyCodec_encodeRequest() {
        int fileClientMessageIndex = 489;
        ClientMessage encoded = TransactionalMapIsEmptyCodec.encodeRequest(aString, aUUID, aLong);
        ClientMessage fromFile = clientMessages.get(fileClientMessageIndex);
        compareClientMessages(fromFile, encoded);
    }

    @Test
    public void test_TransactionalMapIsEmptyCodec_decodeResponse() {
        int fileClientMessageIndex = 490;
        ClientMessage fromFile = clientMessages.get(fileClientMessageIndex);
        assertTrue(isEqual(aBoolean, TransactionalMapIsEmptyCodec.decodeResponse(fromFile)));
    }

    @Test
    public void test_TransactionalMapPutCodec_encodeRequest() {
        int fileClientMessageIndex = 491;
        ClientMessage encoded = TransactionalMapPutCodec.encodeRequest(aString, aUUID, aLong, aData, aData, aLong);
        ClientMessage fromFile = clientMessages.get(fileClientMessageIndex);
        compareClientMessages(fromFile, encoded);
    }

    @Test
    public void test_TransactionalMapPutCodec_decodeResponse() {
        int fileClientMessageIndex = 492;
        ClientMessage fromFile = clientMessages.get(fileClientMessageIndex);
        assertTrue(isEqual(null, TransactionalMapPutCodec.decodeResponse(fromFile)));
    }

    @Test
    public void test_TransactionalMapSetCodec_encodeRequest() {
        int fileClientMessageIndex = 493;
        ClientMessage encoded = TransactionalMapSetCodec.encodeRequest(aString, aUUID, aLong, aData, aData);
        ClientMessage fromFile = clientMessages.get(fileClientMessageIndex);
        compareClientMessages(fromFile, encoded);
    }

    @Test
    public void test_TransactionalMapSetCodec_decodeResponse() {
        int fileClientMessageIndex = 494;
    }

    @Test
    public void test_TransactionalMapPutIfAbsentCodec_encodeRequest() {
        int fileClientMessageIndex = 495;
        ClientMessage encoded = TransactionalMapPutIfAbsentCodec.encodeRequest(aString, aUUID, aLong, aData, aData);
        ClientMessage fromFile = clientMessages.get(fileClientMessageIndex);
        compareClientMessages(fromFile, encoded);
    }

    @Test
    public void test_TransactionalMapPutIfAbsentCodec_decodeResponse() {
        int fileClientMessageIndex = 496;
        ClientMessage fromFile = clientMessages.get(fileClientMessageIndex);
        assertTrue(isEqual(null, TransactionalMapPutIfAbsentCodec.decodeResponse(fromFile)));
    }

    @Test
    public void test_TransactionalMapReplaceCodec_encodeRequest() {
        int fileClientMessageIndex = 497;
        ClientMessage encoded = TransactionalMapReplaceCodec.encodeRequest(aString, aUUID, aLong, aData, aData);
        ClientMessage fromFile = clientMessages.get(fileClientMessageIndex);
        compareClientMessages(fromFile, encoded);
    }

    @Test
    public void test_TransactionalMapReplaceCodec_decodeResponse() {
        int fileClientMessageIndex = 498;
        ClientMessage fromFile = clientMessages.get(fileClientMessageIndex);
        assertTrue(isEqual(null, TransactionalMapReplaceCodec.decodeResponse(fromFile)));
    }

    @Test
    public void test_TransactionalMapReplaceIfSameCodec_encodeRequest() {
        int fileClientMessageIndex = 499;
        ClientMessage encoded = TransactionalMapReplaceIfSameCodec.encodeRequest(aString, aUUID, aLong, aData, aData, aData);
        ClientMessage fromFile = clientMessages.get(fileClientMessageIndex);
        compareClientMessages(fromFile, encoded);
    }

    @Test
    public void test_TransactionalMapReplaceIfSameCodec_decodeResponse() {
        int fileClientMessageIndex = 500;
        ClientMessage fromFile = clientMessages.get(fileClientMessageIndex);
        assertTrue(isEqual(aBoolean, TransactionalMapReplaceIfSameCodec.decodeResponse(fromFile)));
    }

    @Test
    public void test_TransactionalMapRemoveCodec_encodeRequest() {
        int fileClientMessageIndex = 501;
        ClientMessage encoded = TransactionalMapRemoveCodec.encodeRequest(aString, aUUID, aLong, aData);
        ClientMessage fromFile = clientMessages.get(fileClientMessageIndex);
        compareClientMessages(fromFile, encoded);
    }

    @Test
    public void test_TransactionalMapRemoveCodec_decodeResponse() {
        int fileClientMessageIndex = 502;
        ClientMessage fromFile = clientMessages.get(fileClientMessageIndex);
        assertTrue(isEqual(null, TransactionalMapRemoveCodec.decodeResponse(fromFile)));
    }

    @Test
    public void test_TransactionalMapDeleteCodec_encodeRequest() {
        int fileClientMessageIndex = 503;
        ClientMessage encoded = TransactionalMapDeleteCodec.encodeRequest(aString, aUUID, aLong, aData);
        ClientMessage fromFile = clientMessages.get(fileClientMessageIndex);
        compareClientMessages(fromFile, encoded);
    }

    @Test
    public void test_TransactionalMapDeleteCodec_decodeResponse() {
        int fileClientMessageIndex = 504;
    }

    @Test
    public void test_TransactionalMapRemoveIfSameCodec_encodeRequest() {
        int fileClientMessageIndex = 505;
        ClientMessage encoded = TransactionalMapRemoveIfSameCodec.encodeRequest(aString, aUUID, aLong, aData, aData);
        ClientMessage fromFile = clientMessages.get(fileClientMessageIndex);
        compareClientMessages(fromFile, encoded);
    }

    @Test
    public void test_TransactionalMapRemoveIfSameCodec_decodeResponse() {
        int fileClientMessageIndex = 506;
        ClientMessage fromFile = clientMessages.get(fileClientMessageIndex);
        assertTrue(isEqual(aBoolean, TransactionalMapRemoveIfSameCodec.decodeResponse(fromFile)));
    }

    @Test
    public void test_TransactionalMapKeySetCodec_encodeRequest() {
        int fileClientMessageIndex = 507;
        ClientMessage encoded = TransactionalMapKeySetCodec.encodeRequest(aString, aUUID, aLong);
        ClientMessage fromFile = clientMessages.get(fileClientMessageIndex);
        compareClientMessages(fromFile, encoded);
    }

    @Test
    public void test_TransactionalMapKeySetCodec_decodeResponse() {
        int fileClientMessageIndex = 508;
        ClientMessage fromFile = clientMessages.get(fileClientMessageIndex);
        assertTrue(isEqual(aListOfData, TransactionalMapKeySetCodec.decodeResponse(fromFile)));
    }

    @Test
    public void test_TransactionalMapKeySetWithPredicateCodec_encodeRequest() {
        int fileClientMessageIndex = 509;
        ClientMessage encoded = TransactionalMapKeySetWithPredicateCodec.encodeRequest(aString, aUUID, aLong, aData);
        ClientMessage fromFile = clientMessages.get(fileClientMessageIndex);
        compareClientMessages(fromFile, encoded);
    }

    @Test
    public void test_TransactionalMapKeySetWithPredicateCodec_decodeResponse() {
        int fileClientMessageIndex = 510;
        ClientMessage fromFile = clientMessages.get(fileClientMessageIndex);
        assertTrue(isEqual(aListOfData, TransactionalMapKeySetWithPredicateCodec.decodeResponse(fromFile)));
    }

    @Test
    public void test_TransactionalMapValuesCodec_encodeRequest() {
        int fileClientMessageIndex = 511;
        ClientMessage encoded = TransactionalMapValuesCodec.encodeRequest(aString, aUUID, aLong);
        ClientMessage fromFile = clientMessages.get(fileClientMessageIndex);
        compareClientMessages(fromFile, encoded);
    }

    @Test
    public void test_TransactionalMapValuesCodec_decodeResponse() {
        int fileClientMessageIndex = 512;
        ClientMessage fromFile = clientMessages.get(fileClientMessageIndex);
        assertTrue(isEqual(aListOfData, TransactionalMapValuesCodec.decodeResponse(fromFile)));
    }

    @Test
    public void test_TransactionalMapValuesWithPredicateCodec_encodeRequest() {
        int fileClientMessageIndex = 513;
        ClientMessage encoded = TransactionalMapValuesWithPredicateCodec.encodeRequest(aString, aUUID, aLong, aData);
        ClientMessage fromFile = clientMessages.get(fileClientMessageIndex);
        compareClientMessages(fromFile, encoded);
    }

    @Test
    public void test_TransactionalMapValuesWithPredicateCodec_decodeResponse() {
        int fileClientMessageIndex = 514;
        ClientMessage fromFile = clientMessages.get(fileClientMessageIndex);
        assertTrue(isEqual(aListOfData, TransactionalMapValuesWithPredicateCodec.decodeResponse(fromFile)));
    }

    @Test
    public void test_TransactionalMapContainsValueCodec_encodeRequest() {
        int fileClientMessageIndex = 515;
        ClientMessage encoded = TransactionalMapContainsValueCodec.encodeRequest(aString, aUUID, aLong, aData);
        ClientMessage fromFile = clientMessages.get(fileClientMessageIndex);
        compareClientMessages(fromFile, encoded);
    }

    @Test
    public void test_TransactionalMapContainsValueCodec_decodeResponse() {
        int fileClientMessageIndex = 516;
        ClientMessage fromFile = clientMessages.get(fileClientMessageIndex);
        assertTrue(isEqual(aBoolean, TransactionalMapContainsValueCodec.decodeResponse(fromFile)));
    }

    @Test
    public void test_TransactionalMultiMapPutCodec_encodeRequest() {
        int fileClientMessageIndex = 517;
        ClientMessage encoded = TransactionalMultiMapPutCodec.encodeRequest(aString, aUUID, aLong, aData, aData);
        ClientMessage fromFile = clientMessages.get(fileClientMessageIndex);
        compareClientMessages(fromFile, encoded);
    }

    @Test
    public void test_TransactionalMultiMapPutCodec_decodeResponse() {
        int fileClientMessageIndex = 518;
        ClientMessage fromFile = clientMessages.get(fileClientMessageIndex);
        assertTrue(isEqual(aBoolean, TransactionalMultiMapPutCodec.decodeResponse(fromFile)));
    }

    @Test
    public void test_TransactionalMultiMapGetCodec_encodeRequest() {
        int fileClientMessageIndex = 519;
        ClientMessage encoded = TransactionalMultiMapGetCodec.encodeRequest(aString, aUUID, aLong, aData);
        ClientMessage fromFile = clientMessages.get(fileClientMessageIndex);
        compareClientMessages(fromFile, encoded);
    }

    @Test
    public void test_TransactionalMultiMapGetCodec_decodeResponse() {
        int fileClientMessageIndex = 520;
        ClientMessage fromFile = clientMessages.get(fileClientMessageIndex);
        assertTrue(isEqual(aListOfData, TransactionalMultiMapGetCodec.decodeResponse(fromFile)));
    }

    @Test
    public void test_TransactionalMultiMapRemoveCodec_encodeRequest() {
        int fileClientMessageIndex = 521;
        ClientMessage encoded = TransactionalMultiMapRemoveCodec.encodeRequest(aString, aUUID, aLong, aData);
        ClientMessage fromFile = clientMessages.get(fileClientMessageIndex);
        compareClientMessages(fromFile, encoded);
    }

    @Test
    public void test_TransactionalMultiMapRemoveCodec_decodeResponse() {
        int fileClientMessageIndex = 522;
        ClientMessage fromFile = clientMessages.get(fileClientMessageIndex);
        assertTrue(isEqual(aListOfData, TransactionalMultiMapRemoveCodec.decodeResponse(fromFile)));
    }

    @Test
    public void test_TransactionalMultiMapRemoveEntryCodec_encodeRequest() {
        int fileClientMessageIndex = 523;
        ClientMessage encoded = TransactionalMultiMapRemoveEntryCodec.encodeRequest(aString, aUUID, aLong, aData, aData);
        ClientMessage fromFile = clientMessages.get(fileClientMessageIndex);
        compareClientMessages(fromFile, encoded);
    }

    @Test
    public void test_TransactionalMultiMapRemoveEntryCodec_decodeResponse() {
        int fileClientMessageIndex = 524;
        ClientMessage fromFile = clientMessages.get(fileClientMessageIndex);
        assertTrue(isEqual(aBoolean, TransactionalMultiMapRemoveEntryCodec.decodeResponse(fromFile)));
    }

    @Test
    public void test_TransactionalMultiMapValueCountCodec_encodeRequest() {
        int fileClientMessageIndex = 525;
        ClientMessage encoded = TransactionalMultiMapValueCountCodec.encodeRequest(aString, aUUID, aLong, aData);
        ClientMessage fromFile = clientMessages.get(fileClientMessageIndex);
        compareClientMessages(fromFile, encoded);
    }

    @Test
    public void test_TransactionalMultiMapValueCountCodec_decodeResponse() {
        int fileClientMessageIndex = 526;
        ClientMessage fromFile = clientMessages.get(fileClientMessageIndex);
        assertTrue(isEqual(anInt, TransactionalMultiMapValueCountCodec.decodeResponse(fromFile)));
    }

    @Test
    public void test_TransactionalMultiMapSizeCodec_encodeRequest() {
        int fileClientMessageIndex = 527;
        ClientMessage encoded = TransactionalMultiMapSizeCodec.encodeRequest(aString, aUUID, aLong);
        ClientMessage fromFile = clientMessages.get(fileClientMessageIndex);
        compareClientMessages(fromFile, encoded);
    }

    @Test
    public void test_TransactionalMultiMapSizeCodec_decodeResponse() {
        int fileClientMessageIndex = 528;
        ClientMessage fromFile = clientMessages.get(fileClientMessageIndex);
        assertTrue(isEqual(anInt, TransactionalMultiMapSizeCodec.decodeResponse(fromFile)));
    }

    @Test
    public void test_TransactionalSetAddCodec_encodeRequest() {
        int fileClientMessageIndex = 529;
        ClientMessage encoded = TransactionalSetAddCodec.encodeRequest(aString, aUUID, aLong, aData);
        ClientMessage fromFile = clientMessages.get(fileClientMessageIndex);
        compareClientMessages(fromFile, encoded);
    }

    @Test
    public void test_TransactionalSetAddCodec_decodeResponse() {
        int fileClientMessageIndex = 530;
        ClientMessage fromFile = clientMessages.get(fileClientMessageIndex);
        assertTrue(isEqual(aBoolean, TransactionalSetAddCodec.decodeResponse(fromFile)));
    }

    @Test
    public void test_TransactionalSetRemoveCodec_encodeRequest() {
        int fileClientMessageIndex = 531;
        ClientMessage encoded = TransactionalSetRemoveCodec.encodeRequest(aString, aUUID, aLong, aData);
        ClientMessage fromFile = clientMessages.get(fileClientMessageIndex);
        compareClientMessages(fromFile, encoded);
    }

    @Test
    public void test_TransactionalSetRemoveCodec_decodeResponse() {
        int fileClientMessageIndex = 532;
        ClientMessage fromFile = clientMessages.get(fileClientMessageIndex);
        assertTrue(isEqual(aBoolean, TransactionalSetRemoveCodec.decodeResponse(fromFile)));
    }

    @Test
    public void test_TransactionalSetSizeCodec_encodeRequest() {
        int fileClientMessageIndex = 533;
        ClientMessage encoded = TransactionalSetSizeCodec.encodeRequest(aString, aUUID, aLong);
        ClientMessage fromFile = clientMessages.get(fileClientMessageIndex);
        compareClientMessages(fromFile, encoded);
    }

    @Test
    public void test_TransactionalSetSizeCodec_decodeResponse() {
        int fileClientMessageIndex = 534;
        ClientMessage fromFile = clientMessages.get(fileClientMessageIndex);
        assertTrue(isEqual(anInt, TransactionalSetSizeCodec.decodeResponse(fromFile)));
    }

    @Test
    public void test_TransactionalListAddCodec_encodeRequest() {
        int fileClientMessageIndex = 535;
        ClientMessage encoded = TransactionalListAddCodec.encodeRequest(aString, aUUID, aLong, aData);
        ClientMessage fromFile = clientMessages.get(fileClientMessageIndex);
        compareClientMessages(fromFile, encoded);
    }

    @Test
    public void test_TransactionalListAddCodec_decodeResponse() {
        int fileClientMessageIndex = 536;
        ClientMessage fromFile = clientMessages.get(fileClientMessageIndex);
        assertTrue(isEqual(aBoolean, TransactionalListAddCodec.decodeResponse(fromFile)));
    }

    @Test
    public void test_TransactionalListRemoveCodec_encodeRequest() {
        int fileClientMessageIndex = 537;
        ClientMessage encoded = TransactionalListRemoveCodec.encodeRequest(aString, aUUID, aLong, aData);
        ClientMessage fromFile = clientMessages.get(fileClientMessageIndex);
        compareClientMessages(fromFile, encoded);
    }

    @Test
    public void test_TransactionalListRemoveCodec_decodeResponse() {
        int fileClientMessageIndex = 538;
        ClientMessage fromFile = clientMessages.get(fileClientMessageIndex);
        assertTrue(isEqual(aBoolean, TransactionalListRemoveCodec.decodeResponse(fromFile)));
    }

    @Test
    public void test_TransactionalListSizeCodec_encodeRequest() {
        int fileClientMessageIndex = 539;
        ClientMessage encoded = TransactionalListSizeCodec.encodeRequest(aString, aUUID, aLong);
        ClientMessage fromFile = clientMessages.get(fileClientMessageIndex);
        compareClientMessages(fromFile, encoded);
    }

    @Test
    public void test_TransactionalListSizeCodec_decodeResponse() {
        int fileClientMessageIndex = 540;
        ClientMessage fromFile = clientMessages.get(fileClientMessageIndex);
        assertTrue(isEqual(anInt, TransactionalListSizeCodec.decodeResponse(fromFile)));
    }

    @Test
    public void test_TransactionalQueueOfferCodec_encodeRequest() {
        int fileClientMessageIndex = 541;
        ClientMessage encoded = TransactionalQueueOfferCodec.encodeRequest(aString, aUUID, aLong, aData, aLong);
        ClientMessage fromFile = clientMessages.get(fileClientMessageIndex);
        compareClientMessages(fromFile, encoded);
    }

    @Test
    public void test_TransactionalQueueOfferCodec_decodeResponse() {
        int fileClientMessageIndex = 542;
        ClientMessage fromFile = clientMessages.get(fileClientMessageIndex);
        assertTrue(isEqual(aBoolean, TransactionalQueueOfferCodec.decodeResponse(fromFile)));
    }

    @Test
    public void test_TransactionalQueueTakeCodec_encodeRequest() {
        int fileClientMessageIndex = 543;
        ClientMessage encoded = TransactionalQueueTakeCodec.encodeRequest(aString, aUUID, aLong);
        ClientMessage fromFile = clientMessages.get(fileClientMessageIndex);
        compareClientMessages(fromFile, encoded);
    }

    @Test
    public void test_TransactionalQueueTakeCodec_decodeResponse() {
        int fileClientMessageIndex = 544;
        ClientMessage fromFile = clientMessages.get(fileClientMessageIndex);
        assertTrue(isEqual(null, TransactionalQueueTakeCodec.decodeResponse(fromFile)));
    }

    @Test
    public void test_TransactionalQueuePollCodec_encodeRequest() {
        int fileClientMessageIndex = 545;
        ClientMessage encoded = TransactionalQueuePollCodec.encodeRequest(aString, aUUID, aLong, aLong);
        ClientMessage fromFile = clientMessages.get(fileClientMessageIndex);
        compareClientMessages(fromFile, encoded);
    }

    @Test
    public void test_TransactionalQueuePollCodec_decodeResponse() {
        int fileClientMessageIndex = 546;
        ClientMessage fromFile = clientMessages.get(fileClientMessageIndex);
        assertTrue(isEqual(null, TransactionalQueuePollCodec.decodeResponse(fromFile)));
    }

    @Test
    public void test_TransactionalQueuePeekCodec_encodeRequest() {
        int fileClientMessageIndex = 547;
        ClientMessage encoded = TransactionalQueuePeekCodec.encodeRequest(aString, aUUID, aLong, aLong);
        ClientMessage fromFile = clientMessages.get(fileClientMessageIndex);
        compareClientMessages(fromFile, encoded);
    }

    @Test
    public void test_TransactionalQueuePeekCodec_decodeResponse() {
        int fileClientMessageIndex = 548;
        ClientMessage fromFile = clientMessages.get(fileClientMessageIndex);
        assertTrue(isEqual(null, TransactionalQueuePeekCodec.decodeResponse(fromFile)));
    }

    @Test
    public void test_TransactionalQueueSizeCodec_encodeRequest() {
        int fileClientMessageIndex = 549;
        ClientMessage encoded = TransactionalQueueSizeCodec.encodeRequest(aString, aUUID, aLong);
        ClientMessage fromFile = clientMessages.get(fileClientMessageIndex);
        compareClientMessages(fromFile, encoded);
    }

    @Test
    public void test_TransactionalQueueSizeCodec_decodeResponse() {
        int fileClientMessageIndex = 550;
        ClientMessage fromFile = clientMessages.get(fileClientMessageIndex);
        assertTrue(isEqual(anInt, TransactionalQueueSizeCodec.decodeResponse(fromFile)));
    }

    @Test
    public void test_CacheAddEntryListenerCodec_encodeRequest() {
        int fileClientMessageIndex = 551;
        ClientMessage encoded = CacheAddEntryListenerCodec.encodeRequest(aString, aBoolean);
        ClientMessage fromFile = clientMessages.get(fileClientMessageIndex);
        compareClientMessages(fromFile, encoded);
    }

    @Test
    public void test_CacheAddEntryListenerCodec_decodeResponse() {
        int fileClientMessageIndex = 552;
        ClientMessage fromFile = clientMessages.get(fileClientMessageIndex);
        assertTrue(isEqual(aUUID, CacheAddEntryListenerCodec.decodeResponse(fromFile)));
    }

    private static class CacheAddEntryListenerCodecHandler extends CacheAddEntryListenerCodec.AbstractEventHandler {
        @Override
        public void handleCacheEvent(int type, java.util.Collection<com.hazelcast.cache.impl.CacheEventData> keys, int completionId) {
            assertTrue(isEqual(anInt, type));
            assertTrue(isEqual(aListOfCacheEventData, keys));
            assertTrue(isEqual(anInt, completionId));
        }
    }

    @Test
    public void test_CacheAddEntryListenerCodec_handleCacheEvent() {
        int fileClientMessageIndex = 553;
        ClientMessage fromFile = clientMessages.get(fileClientMessageIndex);
        CacheAddEntryListenerCodecHandler handler = new CacheAddEntryListenerCodecHandler();
        handler.handle(fromFile);
    }

    @Test
    public void test_CacheClearCodec_encodeRequest() {
        int fileClientMessageIndex = 554;
        ClientMessage encoded = CacheClearCodec.encodeRequest(aString);
        ClientMessage fromFile = clientMessages.get(fileClientMessageIndex);
        compareClientMessages(fromFile, encoded);
    }

    @Test
    public void test_CacheClearCodec_decodeResponse() {
        int fileClientMessageIndex = 555;
    }

    @Test
    public void test_CacheRemoveAllKeysCodec_encodeRequest() {
        int fileClientMessageIndex = 556;
        ClientMessage encoded = CacheRemoveAllKeysCodec.encodeRequest(aString, aListOfData, anInt);
        ClientMessage fromFile = clientMessages.get(fileClientMessageIndex);
        compareClientMessages(fromFile, encoded);
    }

    @Test
    public void test_CacheRemoveAllKeysCodec_decodeResponse() {
        int fileClientMessageIndex = 557;
    }

    @Test
    public void test_CacheRemoveAllCodec_encodeRequest() {
        int fileClientMessageIndex = 558;
        ClientMessage encoded = CacheRemoveAllCodec.encodeRequest(aString, anInt);
        ClientMessage fromFile = clientMessages.get(fileClientMessageIndex);
        compareClientMessages(fromFile, encoded);
    }

    @Test
    public void test_CacheRemoveAllCodec_decodeResponse() {
        int fileClientMessageIndex = 559;
    }

    @Test
    public void test_CacheContainsKeyCodec_encodeRequest() {
        int fileClientMessageIndex = 560;
        ClientMessage encoded = CacheContainsKeyCodec.encodeRequest(aString, aData);
        ClientMessage fromFile = clientMessages.get(fileClientMessageIndex);
        compareClientMessages(fromFile, encoded);
    }

    @Test
    public void test_CacheContainsKeyCodec_decodeResponse() {
        int fileClientMessageIndex = 561;
        ClientMessage fromFile = clientMessages.get(fileClientMessageIndex);
        assertTrue(isEqual(aBoolean, CacheContainsKeyCodec.decodeResponse(fromFile)));
    }

    @Test
    public void test_CacheCreateConfigCodec_encodeRequest() {
        int fileClientMessageIndex = 562;
        ClientMessage encoded = CacheCreateConfigCodec.encodeRequest(aCacheConfigHolder, aBoolean);
        ClientMessage fromFile = clientMessages.get(fileClientMessageIndex);
        compareClientMessages(fromFile, encoded);
    }

    @Test
    public void test_CacheCreateConfigCodec_decodeResponse() {
        int fileClientMessageIndex = 563;
        ClientMessage fromFile = clientMessages.get(fileClientMessageIndex);
        assertTrue(isEqual(null, CacheCreateConfigCodec.decodeResponse(fromFile)));
    }

    @Test
    public void test_CacheDestroyCodec_encodeRequest() {
        int fileClientMessageIndex = 564;
        ClientMessage encoded = CacheDestroyCodec.encodeRequest(aString);
        ClientMessage fromFile = clientMessages.get(fileClientMessageIndex);
        compareClientMessages(fromFile, encoded);
    }

    @Test
    public void test_CacheDestroyCodec_decodeResponse() {
        int fileClientMessageIndex = 565;
    }

    @Test
    public void test_CacheEntryProcessorCodec_encodeRequest() {
        int fileClientMessageIndex = 566;
        ClientMessage encoded = CacheEntryProcessorCodec.encodeRequest(aString, aData, aData, aListOfData, anInt);
        ClientMessage fromFile = clientMessages.get(fileClientMessageIndex);
        compareClientMessages(fromFile, encoded);
    }

    @Test
    public void test_CacheEntryProcessorCodec_decodeResponse() {
        int fileClientMessageIndex = 567;
        ClientMessage fromFile = clientMessages.get(fileClientMessageIndex);
        assertTrue(isEqual(null, CacheEntryProcessorCodec.decodeResponse(fromFile)));
    }

    @Test
    public void test_CacheGetAllCodec_encodeRequest() {
        int fileClientMessageIndex = 568;
        ClientMessage encoded = CacheGetAllCodec.encodeRequest(aString, aListOfData, null);
        ClientMessage fromFile = clientMessages.get(fileClientMessageIndex);
        compareClientMessages(fromFile, encoded);
    }

    @Test
    public void test_CacheGetAllCodec_decodeResponse() {
        int fileClientMessageIndex = 569;
        ClientMessage fromFile = clientMessages.get(fileClientMessageIndex);
        assertTrue(isEqual(aListOfDataToData, CacheGetAllCodec.decodeResponse(fromFile)));
    }

    @Test
    public void test_CacheGetAndRemoveCodec_encodeRequest() {
        int fileClientMessageIndex = 570;
        ClientMessage encoded = CacheGetAndRemoveCodec.encodeRequest(aString, aData, anInt);
        ClientMessage fromFile = clientMessages.get(fileClientMessageIndex);
        compareClientMessages(fromFile, encoded);
    }

    @Test
    public void test_CacheGetAndRemoveCodec_decodeResponse() {
        int fileClientMessageIndex = 571;
        ClientMessage fromFile = clientMessages.get(fileClientMessageIndex);
        assertTrue(isEqual(null, CacheGetAndRemoveCodec.decodeResponse(fromFile)));
    }

    @Test
    public void test_CacheGetAndReplaceCodec_encodeRequest() {
        int fileClientMessageIndex = 572;
        ClientMessage encoded = CacheGetAndReplaceCodec.encodeRequest(aString, aData, aData, null, anInt);
        ClientMessage fromFile = clientMessages.get(fileClientMessageIndex);
        compareClientMessages(fromFile, encoded);
    }

    @Test
    public void test_CacheGetAndReplaceCodec_decodeResponse() {
        int fileClientMessageIndex = 573;
        ClientMessage fromFile = clientMessages.get(fileClientMessageIndex);
        assertTrue(isEqual(null, CacheGetAndReplaceCodec.decodeResponse(fromFile)));
    }

    @Test
    public void test_CacheGetConfigCodec_encodeRequest() {
        int fileClientMessageIndex = 574;
        ClientMessage encoded = CacheGetConfigCodec.encodeRequest(aString, aString);
        ClientMessage fromFile = clientMessages.get(fileClientMessageIndex);
        compareClientMessages(fromFile, encoded);
    }

    @Test
    public void test_CacheGetConfigCodec_decodeResponse() {
        int fileClientMessageIndex = 575;
        ClientMessage fromFile = clientMessages.get(fileClientMessageIndex);
        assertTrue(isEqual(null, CacheGetConfigCodec.decodeResponse(fromFile)));
    }

    @Test
    public void test_CacheGetCodec_encodeRequest() {
        int fileClientMessageIndex = 576;
        ClientMessage encoded = CacheGetCodec.encodeRequest(aString, aData, null);
        ClientMessage fromFile = clientMessages.get(fileClientMessageIndex);
        compareClientMessages(fromFile, encoded);
    }

    @Test
    public void test_CacheGetCodec_decodeResponse() {
        int fileClientMessageIndex = 577;
        ClientMessage fromFile = clientMessages.get(fileClientMessageIndex);
        assertTrue(isEqual(null, CacheGetCodec.decodeResponse(fromFile)));
    }

    @Test
    public void test_CacheIterateCodec_encodeRequest() {
        int fileClientMessageIndex = 578;
        ClientMessage encoded = CacheIterateCodec.encodeRequest(aString, aListOfIntegerToInteger, anInt);
        ClientMessage fromFile = clientMessages.get(fileClientMessageIndex);
        compareClientMessages(fromFile, encoded);
    }

    @Test
    public void test_CacheIterateCodec_decodeResponse() {
        int fileClientMessageIndex = 579;
        ClientMessage fromFile = clientMessages.get(fileClientMessageIndex);
        CacheIterateCodec.ResponseParameters parameters = CacheIterateCodec.decodeResponse(fromFile);
        assertTrue(isEqual(aListOfIntegerToInteger, parameters.iterationPointers));
        assertTrue(isEqual(aListOfData, parameters.keys));
    }

    @Test
    public void test_CacheListenerRegistrationCodec_encodeRequest() {
        int fileClientMessageIndex = 580;
        ClientMessage encoded = CacheListenerRegistrationCodec.encodeRequest(aString, aData, aBoolean, aUUID);
        ClientMessage fromFile = clientMessages.get(fileClientMessageIndex);
        compareClientMessages(fromFile, encoded);
    }

    @Test
    public void test_CacheListenerRegistrationCodec_decodeResponse() {
        int fileClientMessageIndex = 581;
    }

    @Test
    public void test_CacheLoadAllCodec_encodeRequest() {
        int fileClientMessageIndex = 582;
        ClientMessage encoded = CacheLoadAllCodec.encodeRequest(aString, aListOfData, aBoolean);
        ClientMessage fromFile = clientMessages.get(fileClientMessageIndex);
        compareClientMessages(fromFile, encoded);
    }

    @Test
    public void test_CacheLoadAllCodec_decodeResponse() {
        int fileClientMessageIndex = 583;
    }

    @Test
    public void test_CacheManagementConfigCodec_encodeRequest() {
        int fileClientMessageIndex = 584;
        ClientMessage encoded = CacheManagementConfigCodec.encodeRequest(aString, aBoolean, aBoolean, aUUID);
        ClientMessage fromFile = clientMessages.get(fileClientMessageIndex);
        compareClientMessages(fromFile, encoded);
    }

    @Test
    public void test_CacheManagementConfigCodec_decodeResponse() {
        int fileClientMessageIndex = 585;
    }

    @Test
    public void test_CachePutIfAbsentCodec_encodeRequest() {
        int fileClientMessageIndex = 586;
        ClientMessage encoded = CachePutIfAbsentCodec.encodeRequest(aString, aData, aData, null, anInt);
        ClientMessage fromFile = clientMessages.get(fileClientMessageIndex);
        compareClientMessages(fromFile, encoded);
    }

    @Test
    public void test_CachePutIfAbsentCodec_decodeResponse() {
        int fileClientMessageIndex = 587;
        ClientMessage fromFile = clientMessages.get(fileClientMessageIndex);
        assertTrue(isEqual(aBoolean, CachePutIfAbsentCodec.decodeResponse(fromFile)));
    }

    @Test
    public void test_CachePutCodec_encodeRequest() {
        int fileClientMessageIndex = 588;
        ClientMessage encoded = CachePutCodec.encodeRequest(aString, aData, aData, null, aBoolean, anInt);
        ClientMessage fromFile = clientMessages.get(fileClientMessageIndex);
        compareClientMessages(fromFile, encoded);
    }

    @Test
    public void test_CachePutCodec_decodeResponse() {
        int fileClientMessageIndex = 589;
        ClientMessage fromFile = clientMessages.get(fileClientMessageIndex);
        assertTrue(isEqual(null, CachePutCodec.decodeResponse(fromFile)));
    }

    @Test
    public void test_CacheRemoveEntryListenerCodec_encodeRequest() {
        int fileClientMessageIndex = 590;
        ClientMessage encoded = CacheRemoveEntryListenerCodec.encodeRequest(aString, aUUID);
        ClientMessage fromFile = clientMessages.get(fileClientMessageIndex);
        compareClientMessages(fromFile, encoded);
    }

    @Test
    public void test_CacheRemoveEntryListenerCodec_decodeResponse() {
        int fileClientMessageIndex = 591;
        ClientMessage fromFile = clientMessages.get(fileClientMessageIndex);
        assertTrue(isEqual(aBoolean, CacheRemoveEntryListenerCodec.decodeResponse(fromFile)));
    }

    @Test
    public void test_CacheRemoveInvalidationListenerCodec_encodeRequest() {
        int fileClientMessageIndex = 592;
        ClientMessage encoded = CacheRemoveInvalidationListenerCodec.encodeRequest(aString, aUUID);
        ClientMessage fromFile = clientMessages.get(fileClientMessageIndex);
        compareClientMessages(fromFile, encoded);
    }

    @Test
    public void test_CacheRemoveInvalidationListenerCodec_decodeResponse() {
        int fileClientMessageIndex = 593;
        ClientMessage fromFile = clientMessages.get(fileClientMessageIndex);
        assertTrue(isEqual(aBoolean, CacheRemoveInvalidationListenerCodec.decodeResponse(fromFile)));
    }

    @Test
    public void test_CacheRemoveCodec_encodeRequest() {
        int fileClientMessageIndex = 594;
        ClientMessage encoded = CacheRemoveCodec.encodeRequest(aString, aData, null, anInt);
        ClientMessage fromFile = clientMessages.get(fileClientMessageIndex);
        compareClientMessages(fromFile, encoded);
    }

    @Test
    public void test_CacheRemoveCodec_decodeResponse() {
        int fileClientMessageIndex = 595;
        ClientMessage fromFile = clientMessages.get(fileClientMessageIndex);
        assertTrue(isEqual(aBoolean, CacheRemoveCodec.decodeResponse(fromFile)));
    }

    @Test
    public void test_CacheReplaceCodec_encodeRequest() {
        int fileClientMessageIndex = 596;
        ClientMessage encoded = CacheReplaceCodec.encodeRequest(aString, aData, null, aData, null, anInt);
        ClientMessage fromFile = clientMessages.get(fileClientMessageIndex);
        compareClientMessages(fromFile, encoded);
    }

    @Test
    public void test_CacheReplaceCodec_decodeResponse() {
        int fileClientMessageIndex = 597;
        ClientMessage fromFile = clientMessages.get(fileClientMessageIndex);
        assertTrue(isEqual(null, CacheReplaceCodec.decodeResponse(fromFile)));
    }

    @Test
    public void test_CacheSizeCodec_encodeRequest() {
        int fileClientMessageIndex = 598;
        ClientMessage encoded = CacheSizeCodec.encodeRequest(aString);
        ClientMessage fromFile = clientMessages.get(fileClientMessageIndex);
        compareClientMessages(fromFile, encoded);
    }

    @Test
    public void test_CacheSizeCodec_decodeResponse() {
        int fileClientMessageIndex = 599;
        ClientMessage fromFile = clientMessages.get(fileClientMessageIndex);
        assertTrue(isEqual(anInt, CacheSizeCodec.decodeResponse(fromFile)));
    }

    @Test
    public void test_CacheAddPartitionLostListenerCodec_encodeRequest() {
        int fileClientMessageIndex = 600;
        ClientMessage encoded = CacheAddPartitionLostListenerCodec.encodeRequest(aString, aBoolean);
        ClientMessage fromFile = clientMessages.get(fileClientMessageIndex);
        compareClientMessages(fromFile, encoded);
    }

    @Test
    public void test_CacheAddPartitionLostListenerCodec_decodeResponse() {
        int fileClientMessageIndex = 601;
        ClientMessage fromFile = clientMessages.get(fileClientMessageIndex);
        assertTrue(isEqual(aUUID, CacheAddPartitionLostListenerCodec.decodeResponse(fromFile)));
    }

    private static class CacheAddPartitionLostListenerCodecHandler extends CacheAddPartitionLostListenerCodec.AbstractEventHandler {
        @Override
        public void handleCachePartitionLostEvent(int partitionId, java.util.UUID uuid) {
            assertTrue(isEqual(anInt, partitionId));
            assertTrue(isEqual(aUUID, uuid));
        }
    }

    @Test
    public void test_CacheAddPartitionLostListenerCodec_handleCachePartitionLostEvent() {
        int fileClientMessageIndex = 602;
        ClientMessage fromFile = clientMessages.get(fileClientMessageIndex);
        CacheAddPartitionLostListenerCodecHandler handler = new CacheAddPartitionLostListenerCodecHandler();
        handler.handle(fromFile);
    }

    @Test
    public void test_CacheRemovePartitionLostListenerCodec_encodeRequest() {
        int fileClientMessageIndex = 603;
        ClientMessage encoded = CacheRemovePartitionLostListenerCodec.encodeRequest(aString, aUUID);
        ClientMessage fromFile = clientMessages.get(fileClientMessageIndex);
        compareClientMessages(fromFile, encoded);
    }

    @Test
    public void test_CacheRemovePartitionLostListenerCodec_decodeResponse() {
        int fileClientMessageIndex = 604;
        ClientMessage fromFile = clientMessages.get(fileClientMessageIndex);
        assertTrue(isEqual(aBoolean, CacheRemovePartitionLostListenerCodec.decodeResponse(fromFile)));
    }

    @Test
    public void test_CachePutAllCodec_encodeRequest() {
        int fileClientMessageIndex = 605;
        ClientMessage encoded = CachePutAllCodec.encodeRequest(aString, aListOfDataToData, null, anInt);
        ClientMessage fromFile = clientMessages.get(fileClientMessageIndex);
        compareClientMessages(fromFile, encoded);
    }

    @Test
    public void test_CachePutAllCodec_decodeResponse() {
        int fileClientMessageIndex = 606;
    }

    @Test
    public void test_CacheIterateEntriesCodec_encodeRequest() {
        int fileClientMessageIndex = 607;
        ClientMessage encoded = CacheIterateEntriesCodec.encodeRequest(aString, aListOfIntegerToInteger, anInt);
        ClientMessage fromFile = clientMessages.get(fileClientMessageIndex);
        compareClientMessages(fromFile, encoded);
    }

    @Test
    public void test_CacheIterateEntriesCodec_decodeResponse() {
        int fileClientMessageIndex = 608;
        ClientMessage fromFile = clientMessages.get(fileClientMessageIndex);
        CacheIterateEntriesCodec.ResponseParameters parameters = CacheIterateEntriesCodec.decodeResponse(fromFile);
        assertTrue(isEqual(aListOfIntegerToInteger, parameters.iterationPointers));
        assertTrue(isEqual(aListOfDataToData, parameters.entries));
    }

    @Test
    public void test_CacheAddNearCacheInvalidationListenerCodec_encodeRequest() {
        int fileClientMessageIndex = 609;
        ClientMessage encoded = CacheAddNearCacheInvalidationListenerCodec.encodeRequest(aString, aBoolean);
        ClientMessage fromFile = clientMessages.get(fileClientMessageIndex);
        compareClientMessages(fromFile, encoded);
    }

    @Test
    public void test_CacheAddNearCacheInvalidationListenerCodec_decodeResponse() {
        int fileClientMessageIndex = 610;
        ClientMessage fromFile = clientMessages.get(fileClientMessageIndex);
        assertTrue(isEqual(aUUID, CacheAddNearCacheInvalidationListenerCodec.decodeResponse(fromFile)));
    }

    private static class CacheAddNearCacheInvalidationListenerCodecHandler extends CacheAddNearCacheInvalidationListenerCodec.AbstractEventHandler {
        @Override
        public void handleCacheInvalidationEvent(java.lang.String name, com.hazelcast.internal.serialization.Data key, java.util.UUID sourceUuid, java.util.UUID partitionUuid, long sequence) {
            assertTrue(isEqual(aString, name));
            assertTrue(isEqual(null, key));
            assertTrue(isEqual(null, sourceUuid));
            assertTrue(isEqual(aUUID, partitionUuid));
            assertTrue(isEqual(aLong, sequence));
        }
        @Override
        public void handleCacheBatchInvalidationEvent(java.lang.String name, java.util.Collection<com.hazelcast.internal.serialization.Data> keys, java.util.Collection<java.util.UUID> sourceUuids, java.util.Collection<java.util.UUID> partitionUuids, java.util.Collection<java.lang.Long> sequences) {
            assertTrue(isEqual(aString, name));
            assertTrue(isEqual(aListOfData, keys));
            assertTrue(isEqual(aListOfUUIDs, sourceUuids));
            assertTrue(isEqual(aListOfUUIDs, partitionUuids));
            assertTrue(isEqual(aListOfLongs, sequences));
        }
    }

    @Test
    public void test_CacheAddNearCacheInvalidationListenerCodec_handleCacheInvalidationEvent() {
        int fileClientMessageIndex = 611;
        ClientMessage fromFile = clientMessages.get(fileClientMessageIndex);
        CacheAddNearCacheInvalidationListenerCodecHandler handler = new CacheAddNearCacheInvalidationListenerCodecHandler();
        handler.handle(fromFile);
    }

    @Test
    public void test_CacheAddNearCacheInvalidationListenerCodec_handleCacheBatchInvalidationEvent() {
        int fileClientMessageIndex = 612;
        ClientMessage fromFile = clientMessages.get(fileClientMessageIndex);
        CacheAddNearCacheInvalidationListenerCodecHandler handler = new CacheAddNearCacheInvalidationListenerCodecHandler();
        handler.handle(fromFile);
    }

    @Test
    public void test_CacheFetchNearCacheInvalidationMetadataCodec_encodeRequest() {
        int fileClientMessageIndex = 613;
        ClientMessage encoded = CacheFetchNearCacheInvalidationMetadataCodec.encodeRequest(aListOfStrings, aUUID);
        ClientMessage fromFile = clientMessages.get(fileClientMessageIndex);
        compareClientMessages(fromFile, encoded);
    }

    @Test
    public void test_CacheFetchNearCacheInvalidationMetadataCodec_decodeResponse() {
        int fileClientMessageIndex = 614;
        ClientMessage fromFile = clientMessages.get(fileClientMessageIndex);
        CacheFetchNearCacheInvalidationMetadataCodec.ResponseParameters parameters = CacheFetchNearCacheInvalidationMetadataCodec.decodeResponse(fromFile);
        assertTrue(isEqual(aListOfStringToListOfIntegerToLong, parameters.namePartitionSequenceList));
        assertTrue(isEqual(aListOfIntegerToUUID, parameters.partitionUuidList));
    }

    @Test
    public void test_CacheEventJournalSubscribeCodec_encodeRequest() {
        int fileClientMessageIndex = 615;
        ClientMessage encoded = CacheEventJournalSubscribeCodec.encodeRequest(aString);
        ClientMessage fromFile = clientMessages.get(fileClientMessageIndex);
        compareClientMessages(fromFile, encoded);
    }

    @Test
    public void test_CacheEventJournalSubscribeCodec_decodeResponse() {
        int fileClientMessageIndex = 616;
        ClientMessage fromFile = clientMessages.get(fileClientMessageIndex);
        CacheEventJournalSubscribeCodec.ResponseParameters parameters = CacheEventJournalSubscribeCodec.decodeResponse(fromFile);
        assertTrue(isEqual(aLong, parameters.oldestSequence));
        assertTrue(isEqual(aLong, parameters.newestSequence));
    }

    @Test
    public void test_CacheEventJournalReadCodec_encodeRequest() {
        int fileClientMessageIndex = 617;
        ClientMessage encoded = CacheEventJournalReadCodec.encodeRequest(aString, aLong, anInt, anInt, null, null);
        ClientMessage fromFile = clientMessages.get(fileClientMessageIndex);
        compareClientMessages(fromFile, encoded);
    }

    @Test
    public void test_CacheEventJournalReadCodec_decodeResponse() {
        int fileClientMessageIndex = 618;
        ClientMessage fromFile = clientMessages.get(fileClientMessageIndex);
        CacheEventJournalReadCodec.ResponseParameters parameters = CacheEventJournalReadCodec.decodeResponse(fromFile);
        assertTrue(isEqual(anInt, parameters.readCount));
        assertTrue(isEqual(aListOfData, parameters.items));
        assertTrue(isEqual(null, parameters.itemSeqs));
        assertTrue(isEqual(aLong, parameters.nextSeq));
    }

    @Test
    public void test_CacheSetExpiryPolicyCodec_encodeRequest() {
        int fileClientMessageIndex = 619;
        ClientMessage encoded = CacheSetExpiryPolicyCodec.encodeRequest(aString, aListOfData, aData);
        ClientMessage fromFile = clientMessages.get(fileClientMessageIndex);
        compareClientMessages(fromFile, encoded);
    }

    @Test
    public void test_CacheSetExpiryPolicyCodec_decodeResponse() {
        int fileClientMessageIndex = 620;
        ClientMessage fromFile = clientMessages.get(fileClientMessageIndex);
        assertTrue(isEqual(aBoolean, CacheSetExpiryPolicyCodec.decodeResponse(fromFile)));
    }

    @Test
    public void test_XATransactionClearRemoteCodec_encodeRequest() {
        int fileClientMessageIndex = 621;
        ClientMessage encoded = XATransactionClearRemoteCodec.encodeRequest(anXid);
        ClientMessage fromFile = clientMessages.get(fileClientMessageIndex);
        compareClientMessages(fromFile, encoded);
    }

    @Test
    public void test_XATransactionClearRemoteCodec_decodeResponse() {
        int fileClientMessageIndex = 622;
    }

    @Test
    public void test_XATransactionCollectTransactionsCodec_encodeRequest() {
        int fileClientMessageIndex = 623;
        ClientMessage encoded = XATransactionCollectTransactionsCodec.encodeRequest();
        ClientMessage fromFile = clientMessages.get(fileClientMessageIndex);
        compareClientMessages(fromFile, encoded);
    }

    @Test
    public void test_XATransactionCollectTransactionsCodec_decodeResponse() {
        int fileClientMessageIndex = 624;
        ClientMessage fromFile = clientMessages.get(fileClientMessageIndex);
        assertTrue(isEqual(aListOfXids, XATransactionCollectTransactionsCodec.decodeResponse(fromFile)));
    }

    @Test
    public void test_XATransactionFinalizeCodec_encodeRequest() {
        int fileClientMessageIndex = 625;
        ClientMessage encoded = XATransactionFinalizeCodec.encodeRequest(anXid, aBoolean);
        ClientMessage fromFile = clientMessages.get(fileClientMessageIndex);
        compareClientMessages(fromFile, encoded);
    }

    @Test
    public void test_XATransactionFinalizeCodec_decodeResponse() {
        int fileClientMessageIndex = 626;
    }

    @Test
    public void test_XATransactionCommitCodec_encodeRequest() {
        int fileClientMessageIndex = 627;
        ClientMessage encoded = XATransactionCommitCodec.encodeRequest(aUUID, aBoolean);
        ClientMessage fromFile = clientMessages.get(fileClientMessageIndex);
        compareClientMessages(fromFile, encoded);
    }

    @Test
    public void test_XATransactionCommitCodec_decodeResponse() {
        int fileClientMessageIndex = 628;
    }

    @Test
    public void test_XATransactionCreateCodec_encodeRequest() {
        int fileClientMessageIndex = 629;
        ClientMessage encoded = XATransactionCreateCodec.encodeRequest(anXid, aLong);
        ClientMessage fromFile = clientMessages.get(fileClientMessageIndex);
        compareClientMessages(fromFile, encoded);
    }

    @Test
    public void test_XATransactionCreateCodec_decodeResponse() {
        int fileClientMessageIndex = 630;
        ClientMessage fromFile = clientMessages.get(fileClientMessageIndex);
        assertTrue(isEqual(aUUID, XATransactionCreateCodec.decodeResponse(fromFile)));
    }

    @Test
    public void test_XATransactionPrepareCodec_encodeRequest() {
        int fileClientMessageIndex = 631;
        ClientMessage encoded = XATransactionPrepareCodec.encodeRequest(aUUID);
        ClientMessage fromFile = clientMessages.get(fileClientMessageIndex);
        compareClientMessages(fromFile, encoded);
    }

    @Test
    public void test_XATransactionPrepareCodec_decodeResponse() {
        int fileClientMessageIndex = 632;
    }

    @Test
    public void test_XATransactionRollbackCodec_encodeRequest() {
        int fileClientMessageIndex = 633;
        ClientMessage encoded = XATransactionRollbackCodec.encodeRequest(aUUID);
        ClientMessage fromFile = clientMessages.get(fileClientMessageIndex);
        compareClientMessages(fromFile, encoded);
    }

    @Test
    public void test_XATransactionRollbackCodec_decodeResponse() {
        int fileClientMessageIndex = 634;
    }

    @Test
    public void test_TransactionCommitCodec_encodeRequest() {
        int fileClientMessageIndex = 635;
        ClientMessage encoded = TransactionCommitCodec.encodeRequest(aUUID, aLong);
        ClientMessage fromFile = clientMessages.get(fileClientMessageIndex);
        compareClientMessages(fromFile, encoded);
    }

    @Test
    public void test_TransactionCommitCodec_decodeResponse() {
        int fileClientMessageIndex = 636;
    }

    @Test
    public void test_TransactionCreateCodec_encodeRequest() {
        int fileClientMessageIndex = 637;
        ClientMessage encoded = TransactionCreateCodec.encodeRequest(aLong, anInt, anInt, aLong);
        ClientMessage fromFile = clientMessages.get(fileClientMessageIndex);
        compareClientMessages(fromFile, encoded);
    }

    @Test
    public void test_TransactionCreateCodec_decodeResponse() {
        int fileClientMessageIndex = 638;
        ClientMessage fromFile = clientMessages.get(fileClientMessageIndex);
        assertTrue(isEqual(aUUID, TransactionCreateCodec.decodeResponse(fromFile)));
    }

    @Test
    public void test_TransactionRollbackCodec_encodeRequest() {
        int fileClientMessageIndex = 639;
        ClientMessage encoded = TransactionRollbackCodec.encodeRequest(aUUID, aLong);
        ClientMessage fromFile = clientMessages.get(fileClientMessageIndex);
        compareClientMessages(fromFile, encoded);
    }

    @Test
    public void test_TransactionRollbackCodec_decodeResponse() {
        int fileClientMessageIndex = 640;
    }

    @Test
    public void test_ContinuousQueryPublisherCreateWithValueCodec_encodeRequest() {
        int fileClientMessageIndex = 641;
        ClientMessage encoded = ContinuousQueryPublisherCreateWithValueCodec.encodeRequest(aString, aString, aData, anInt, anInt, aLong, aBoolean, aBoolean);
        ClientMessage fromFile = clientMessages.get(fileClientMessageIndex);
        compareClientMessages(fromFile, encoded);
    }

    @Test
    public void test_ContinuousQueryPublisherCreateWithValueCodec_decodeResponse() {
        int fileClientMessageIndex = 642;
        ClientMessage fromFile = clientMessages.get(fileClientMessageIndex);
        assertTrue(isEqual(aListOfDataToData, ContinuousQueryPublisherCreateWithValueCodec.decodeResponse(fromFile)));
    }

    @Test
    public void test_ContinuousQueryPublisherCreateCodec_encodeRequest() {
        int fileClientMessageIndex = 643;
        ClientMessage encoded = ContinuousQueryPublisherCreateCodec.encodeRequest(aString, aString, aData, anInt, anInt, aLong, aBoolean, aBoolean);
        ClientMessage fromFile = clientMessages.get(fileClientMessageIndex);
        compareClientMessages(fromFile, encoded);
    }

    @Test
    public void test_ContinuousQueryPublisherCreateCodec_decodeResponse() {
        int fileClientMessageIndex = 644;
        ClientMessage fromFile = clientMessages.get(fileClientMessageIndex);
        assertTrue(isEqual(aListOfData, ContinuousQueryPublisherCreateCodec.decodeResponse(fromFile)));
    }

    @Test
    public void test_ContinuousQueryMadePublishableCodec_encodeRequest() {
        int fileClientMessageIndex = 645;
        ClientMessage encoded = ContinuousQueryMadePublishableCodec.encodeRequest(aString, aString);
        ClientMessage fromFile = clientMessages.get(fileClientMessageIndex);
        compareClientMessages(fromFile, encoded);
    }

    @Test
    public void test_ContinuousQueryMadePublishableCodec_decodeResponse() {
        int fileClientMessageIndex = 646;
        ClientMessage fromFile = clientMessages.get(fileClientMessageIndex);
        assertTrue(isEqual(aBoolean, ContinuousQueryMadePublishableCodec.decodeResponse(fromFile)));
    }

    @Test
    public void test_ContinuousQueryAddListenerCodec_encodeRequest() {
        int fileClientMessageIndex = 647;
        ClientMessage encoded = ContinuousQueryAddListenerCodec.encodeRequest(aString, aBoolean);
        ClientMessage fromFile = clientMessages.get(fileClientMessageIndex);
        compareClientMessages(fromFile, encoded);
    }

    @Test
    public void test_ContinuousQueryAddListenerCodec_decodeResponse() {
        int fileClientMessageIndex = 648;
        ClientMessage fromFile = clientMessages.get(fileClientMessageIndex);
        assertTrue(isEqual(aUUID, ContinuousQueryAddListenerCodec.decodeResponse(fromFile)));
    }

    private static class ContinuousQueryAddListenerCodecHandler extends ContinuousQueryAddListenerCodec.AbstractEventHandler {
        @Override
        public void handleQueryCacheSingleEvent(com.hazelcast.map.impl.querycache.event.QueryCacheEventData data) {
            assertTrue(isEqual(aQueryCacheEventData, data));
        }
        @Override
        public void handleQueryCacheBatchEvent(java.util.Collection<com.hazelcast.map.impl.querycache.event.QueryCacheEventData> events, java.lang.String source, int partitionId) {
            assertTrue(isEqual(aListOfQueryCacheEventData, events));
            assertTrue(isEqual(aString, source));
            assertTrue(isEqual(anInt, partitionId));
        }
    }

    @Test
    public void test_ContinuousQueryAddListenerCodec_handleQueryCacheSingleEvent() {
        int fileClientMessageIndex = 649;
        ClientMessage fromFile = clientMessages.get(fileClientMessageIndex);
        ContinuousQueryAddListenerCodecHandler handler = new ContinuousQueryAddListenerCodecHandler();
        handler.handle(fromFile);
    }

    @Test
    public void test_ContinuousQueryAddListenerCodec_handleQueryCacheBatchEvent() {
        int fileClientMessageIndex = 650;
        ClientMessage fromFile = clientMessages.get(fileClientMessageIndex);
        ContinuousQueryAddListenerCodecHandler handler = new ContinuousQueryAddListenerCodecHandler();
        handler.handle(fromFile);
    }

    @Test
    public void test_ContinuousQuerySetReadCursorCodec_encodeRequest() {
        int fileClientMessageIndex = 651;
        ClientMessage encoded = ContinuousQuerySetReadCursorCodec.encodeRequest(aString, aString, aLong);
        ClientMessage fromFile = clientMessages.get(fileClientMessageIndex);
        compareClientMessages(fromFile, encoded);
    }

    @Test
    public void test_ContinuousQuerySetReadCursorCodec_decodeResponse() {
        int fileClientMessageIndex = 652;
        ClientMessage fromFile = clientMessages.get(fileClientMessageIndex);
        assertTrue(isEqual(aBoolean, ContinuousQuerySetReadCursorCodec.decodeResponse(fromFile)));
    }

    @Test
    public void test_ContinuousQueryDestroyCacheCodec_encodeRequest() {
        int fileClientMessageIndex = 653;
        ClientMessage encoded = ContinuousQueryDestroyCacheCodec.encodeRequest(aString, aString);
        ClientMessage fromFile = clientMessages.get(fileClientMessageIndex);
        compareClientMessages(fromFile, encoded);
    }

    @Test
    public void test_ContinuousQueryDestroyCacheCodec_decodeResponse() {
        int fileClientMessageIndex = 654;
        ClientMessage fromFile = clientMessages.get(fileClientMessageIndex);
        assertTrue(isEqual(aBoolean, ContinuousQueryDestroyCacheCodec.decodeResponse(fromFile)));
    }

    @Test
    public void test_RingbufferSizeCodec_encodeRequest() {
        int fileClientMessageIndex = 655;
        ClientMessage encoded = RingbufferSizeCodec.encodeRequest(aString);
        ClientMessage fromFile = clientMessages.get(fileClientMessageIndex);
        compareClientMessages(fromFile, encoded);
    }

    @Test
    public void test_RingbufferSizeCodec_decodeResponse() {
        int fileClientMessageIndex = 656;
        ClientMessage fromFile = clientMessages.get(fileClientMessageIndex);
        assertTrue(isEqual(aLong, RingbufferSizeCodec.decodeResponse(fromFile)));
    }

    @Test
    public void test_RingbufferTailSequenceCodec_encodeRequest() {
        int fileClientMessageIndex = 657;
        ClientMessage encoded = RingbufferTailSequenceCodec.encodeRequest(aString);
        ClientMessage fromFile = clientMessages.get(fileClientMessageIndex);
        compareClientMessages(fromFile, encoded);
    }

    @Test
    public void test_RingbufferTailSequenceCodec_decodeResponse() {
        int fileClientMessageIndex = 658;
        ClientMessage fromFile = clientMessages.get(fileClientMessageIndex);
        assertTrue(isEqual(aLong, RingbufferTailSequenceCodec.decodeResponse(fromFile)));
    }

    @Test
    public void test_RingbufferHeadSequenceCodec_encodeRequest() {
        int fileClientMessageIndex = 659;
        ClientMessage encoded = RingbufferHeadSequenceCodec.encodeRequest(aString);
        ClientMessage fromFile = clientMessages.get(fileClientMessageIndex);
        compareClientMessages(fromFile, encoded);
    }

    @Test
    public void test_RingbufferHeadSequenceCodec_decodeResponse() {
        int fileClientMessageIndex = 660;
        ClientMessage fromFile = clientMessages.get(fileClientMessageIndex);
        assertTrue(isEqual(aLong, RingbufferHeadSequenceCodec.decodeResponse(fromFile)));
    }

    @Test
    public void test_RingbufferCapacityCodec_encodeRequest() {
        int fileClientMessageIndex = 661;
        ClientMessage encoded = RingbufferCapacityCodec.encodeRequest(aString);
        ClientMessage fromFile = clientMessages.get(fileClientMessageIndex);
        compareClientMessages(fromFile, encoded);
    }

    @Test
    public void test_RingbufferCapacityCodec_decodeResponse() {
        int fileClientMessageIndex = 662;
        ClientMessage fromFile = clientMessages.get(fileClientMessageIndex);
        assertTrue(isEqual(aLong, RingbufferCapacityCodec.decodeResponse(fromFile)));
    }

    @Test
    public void test_RingbufferRemainingCapacityCodec_encodeRequest() {
        int fileClientMessageIndex = 663;
        ClientMessage encoded = RingbufferRemainingCapacityCodec.encodeRequest(aString);
        ClientMessage fromFile = clientMessages.get(fileClientMessageIndex);
        compareClientMessages(fromFile, encoded);
    }

    @Test
    public void test_RingbufferRemainingCapacityCodec_decodeResponse() {
        int fileClientMessageIndex = 664;
        ClientMessage fromFile = clientMessages.get(fileClientMessageIndex);
        assertTrue(isEqual(aLong, RingbufferRemainingCapacityCodec.decodeResponse(fromFile)));
    }

    @Test
    public void test_RingbufferAddCodec_encodeRequest() {
        int fileClientMessageIndex = 665;
        ClientMessage encoded = RingbufferAddCodec.encodeRequest(aString, anInt, aData);
        ClientMessage fromFile = clientMessages.get(fileClientMessageIndex);
        compareClientMessages(fromFile, encoded);
    }

    @Test
    public void test_RingbufferAddCodec_decodeResponse() {
        int fileClientMessageIndex = 666;
        ClientMessage fromFile = clientMessages.get(fileClientMessageIndex);
        assertTrue(isEqual(aLong, RingbufferAddCodec.decodeResponse(fromFile)));
    }

    @Test
    public void test_RingbufferReadOneCodec_encodeRequest() {
        int fileClientMessageIndex = 667;
        ClientMessage encoded = RingbufferReadOneCodec.encodeRequest(aString, aLong);
        ClientMessage fromFile = clientMessages.get(fileClientMessageIndex);
        compareClientMessages(fromFile, encoded);
    }

    @Test
    public void test_RingbufferReadOneCodec_decodeResponse() {
        int fileClientMessageIndex = 668;
        ClientMessage fromFile = clientMessages.get(fileClientMessageIndex);
        assertTrue(isEqual(null, RingbufferReadOneCodec.decodeResponse(fromFile)));
    }

    @Test
    public void test_RingbufferAddAllCodec_encodeRequest() {
        int fileClientMessageIndex = 669;
        ClientMessage encoded = RingbufferAddAllCodec.encodeRequest(aString, aListOfData, anInt);
        ClientMessage fromFile = clientMessages.get(fileClientMessageIndex);
        compareClientMessages(fromFile, encoded);
    }

    @Test
    public void test_RingbufferAddAllCodec_decodeResponse() {
        int fileClientMessageIndex = 670;
        ClientMessage fromFile = clientMessages.get(fileClientMessageIndex);
        assertTrue(isEqual(aLong, RingbufferAddAllCodec.decodeResponse(fromFile)));
    }

    @Test
    public void test_RingbufferReadManyCodec_encodeRequest() {
        int fileClientMessageIndex = 671;
        ClientMessage encoded = RingbufferReadManyCodec.encodeRequest(aString, aLong, anInt, anInt, null);
        ClientMessage fromFile = clientMessages.get(fileClientMessageIndex);
        compareClientMessages(fromFile, encoded);
    }

    @Test
    public void test_RingbufferReadManyCodec_decodeResponse() {
        int fileClientMessageIndex = 672;
        ClientMessage fromFile = clientMessages.get(fileClientMessageIndex);
        RingbufferReadManyCodec.ResponseParameters parameters = RingbufferReadManyCodec.decodeResponse(fromFile);
        assertTrue(isEqual(anInt, parameters.readCount));
        assertTrue(isEqual(aListOfData, parameters.items));
        assertTrue(isEqual(null, parameters.itemSeqs));
        assertTrue(isEqual(aLong, parameters.nextSeq));
    }

    @Test
    public void test_DurableExecutorShutdownCodec_encodeRequest() {
        int fileClientMessageIndex = 673;
        ClientMessage encoded = DurableExecutorShutdownCodec.encodeRequest(aString);
        ClientMessage fromFile = clientMessages.get(fileClientMessageIndex);
        compareClientMessages(fromFile, encoded);
    }

    @Test
    public void test_DurableExecutorShutdownCodec_decodeResponse() {
        int fileClientMessageIndex = 674;
    }

    @Test
    public void test_DurableExecutorIsShutdownCodec_encodeRequest() {
        int fileClientMessageIndex = 675;
        ClientMessage encoded = DurableExecutorIsShutdownCodec.encodeRequest(aString);
        ClientMessage fromFile = clientMessages.get(fileClientMessageIndex);
        compareClientMessages(fromFile, encoded);
    }

    @Test
    public void test_DurableExecutorIsShutdownCodec_decodeResponse() {
        int fileClientMessageIndex = 676;
        ClientMessage fromFile = clientMessages.get(fileClientMessageIndex);
        assertTrue(isEqual(aBoolean, DurableExecutorIsShutdownCodec.decodeResponse(fromFile)));
    }

    @Test
    public void test_DurableExecutorSubmitToPartitionCodec_encodeRequest() {
        int fileClientMessageIndex = 677;
        ClientMessage encoded = DurableExecutorSubmitToPartitionCodec.encodeRequest(aString, aData);
        ClientMessage fromFile = clientMessages.get(fileClientMessageIndex);
        compareClientMessages(fromFile, encoded);
    }

    @Test
    public void test_DurableExecutorSubmitToPartitionCodec_decodeResponse() {
        int fileClientMessageIndex = 678;
        ClientMessage fromFile = clientMessages.get(fileClientMessageIndex);
        assertTrue(isEqual(anInt, DurableExecutorSubmitToPartitionCodec.decodeResponse(fromFile)));
    }

    @Test
    public void test_DurableExecutorRetrieveResultCodec_encodeRequest() {
        int fileClientMessageIndex = 679;
        ClientMessage encoded = DurableExecutorRetrieveResultCodec.encodeRequest(aString, anInt);
        ClientMessage fromFile = clientMessages.get(fileClientMessageIndex);
        compareClientMessages(fromFile, encoded);
    }

    @Test
    public void test_DurableExecutorRetrieveResultCodec_decodeResponse() {
        int fileClientMessageIndex = 680;
        ClientMessage fromFile = clientMessages.get(fileClientMessageIndex);
        assertTrue(isEqual(null, DurableExecutorRetrieveResultCodec.decodeResponse(fromFile)));
    }

    @Test
    public void test_DurableExecutorDisposeResultCodec_encodeRequest() {
        int fileClientMessageIndex = 681;
        ClientMessage encoded = DurableExecutorDisposeResultCodec.encodeRequest(aString, anInt);
        ClientMessage fromFile = clientMessages.get(fileClientMessageIndex);
        compareClientMessages(fromFile, encoded);
    }

    @Test
    public void test_DurableExecutorDisposeResultCodec_decodeResponse() {
        int fileClientMessageIndex = 682;
    }

    @Test
    public void test_DurableExecutorRetrieveAndDisposeResultCodec_encodeRequest() {
        int fileClientMessageIndex = 683;
        ClientMessage encoded = DurableExecutorRetrieveAndDisposeResultCodec.encodeRequest(aString, anInt);
        ClientMessage fromFile = clientMessages.get(fileClientMessageIndex);
        compareClientMessages(fromFile, encoded);
    }

    @Test
    public void test_DurableExecutorRetrieveAndDisposeResultCodec_decodeResponse() {
        int fileClientMessageIndex = 684;
        ClientMessage fromFile = clientMessages.get(fileClientMessageIndex);
        assertTrue(isEqual(null, DurableExecutorRetrieveAndDisposeResultCodec.decodeResponse(fromFile)));
    }

    @Test
    public void test_CardinalityEstimatorAddCodec_encodeRequest() {
        int fileClientMessageIndex = 685;
        ClientMessage encoded = CardinalityEstimatorAddCodec.encodeRequest(aString, aLong);
        ClientMessage fromFile = clientMessages.get(fileClientMessageIndex);
        compareClientMessages(fromFile, encoded);
    }

    @Test
    public void test_CardinalityEstimatorAddCodec_decodeResponse() {
        int fileClientMessageIndex = 686;
    }

    @Test
    public void test_CardinalityEstimatorEstimateCodec_encodeRequest() {
        int fileClientMessageIndex = 687;
        ClientMessage encoded = CardinalityEstimatorEstimateCodec.encodeRequest(aString);
        ClientMessage fromFile = clientMessages.get(fileClientMessageIndex);
        compareClientMessages(fromFile, encoded);
    }

    @Test
    public void test_CardinalityEstimatorEstimateCodec_decodeResponse() {
        int fileClientMessageIndex = 688;
        ClientMessage fromFile = clientMessages.get(fileClientMessageIndex);
        assertTrue(isEqual(aLong, CardinalityEstimatorEstimateCodec.decodeResponse(fromFile)));
    }

    @Test
    public void test_ScheduledExecutorShutdownCodec_encodeRequest() {
        int fileClientMessageIndex = 689;
        ClientMessage encoded = ScheduledExecutorShutdownCodec.encodeRequest(aString, aUUID);
        ClientMessage fromFile = clientMessages.get(fileClientMessageIndex);
        compareClientMessages(fromFile, encoded);
    }

    @Test
    public void test_ScheduledExecutorShutdownCodec_decodeResponse() {
        int fileClientMessageIndex = 690;
    }

    @Test
    public void test_ScheduledExecutorSubmitToPartitionCodec_encodeRequest() {
        int fileClientMessageIndex = 691;
        ClientMessage encoded = ScheduledExecutorSubmitToPartitionCodec.encodeRequest(aString, aByte, aString, aData, aLong, aLong, aBoolean);
        ClientMessage fromFile = clientMessages.get(fileClientMessageIndex);
        compareClientMessages(fromFile, encoded);
    }

    @Test
    public void test_ScheduledExecutorSubmitToPartitionCodec_decodeResponse() {
        int fileClientMessageIndex = 692;
    }

    @Test
    public void test_ScheduledExecutorSubmitToMemberCodec_encodeRequest() {
        int fileClientMessageIndex = 693;
        ClientMessage encoded = ScheduledExecutorSubmitToMemberCodec.encodeRequest(aString, aUUID, aByte, aString, aData, aLong, aLong, aBoolean);
        ClientMessage fromFile = clientMessages.get(fileClientMessageIndex);
        compareClientMessages(fromFile, encoded);
    }

    @Test
    public void test_ScheduledExecutorSubmitToMemberCodec_decodeResponse() {
        int fileClientMessageIndex = 694;
    }

    @Test
    public void test_ScheduledExecutorGetAllScheduledFuturesCodec_encodeRequest() {
        int fileClientMessageIndex = 695;
        ClientMessage encoded = ScheduledExecutorGetAllScheduledFuturesCodec.encodeRequest(aString);
        ClientMessage fromFile = clientMessages.get(fileClientMessageIndex);
        compareClientMessages(fromFile, encoded);
    }

    @Test
    public void test_ScheduledExecutorGetAllScheduledFuturesCodec_decodeResponse() {
        int fileClientMessageIndex = 696;
        ClientMessage fromFile = clientMessages.get(fileClientMessageIndex);
        assertTrue(isEqual(aListOfScheduledTaskHandler, ScheduledExecutorGetAllScheduledFuturesCodec.decodeResponse(fromFile)));
    }

    @Test
    public void test_ScheduledExecutorGetStatsFromPartitionCodec_encodeRequest() {
        int fileClientMessageIndex = 697;
        ClientMessage encoded = ScheduledExecutorGetStatsFromPartitionCodec.encodeRequest(aString, aString);
        ClientMessage fromFile = clientMessages.get(fileClientMessageIndex);
        compareClientMessages(fromFile, encoded);
    }

    @Test
    public void test_ScheduledExecutorGetStatsFromPartitionCodec_decodeResponse() {
        int fileClientMessageIndex = 698;
        ClientMessage fromFile = clientMessages.get(fileClientMessageIndex);
        ScheduledExecutorGetStatsFromPartitionCodec.ResponseParameters parameters = ScheduledExecutorGetStatsFromPartitionCodec.decodeResponse(fromFile);
        assertTrue(isEqual(aLong, parameters.lastIdleTimeNanos));
        assertTrue(isEqual(aLong, parameters.totalIdleTimeNanos));
        assertTrue(isEqual(aLong, parameters.totalRuns));
        assertTrue(isEqual(aLong, parameters.totalRunTimeNanos));
        assertTrue(isEqual(aLong, parameters.lastRunDurationNanos));
    }

    @Test
    public void test_ScheduledExecutorGetStatsFromMemberCodec_encodeRequest() {
        int fileClientMessageIndex = 699;
        ClientMessage encoded = ScheduledExecutorGetStatsFromMemberCodec.encodeRequest(aString, aString, aUUID);
        ClientMessage fromFile = clientMessages.get(fileClientMessageIndex);
        compareClientMessages(fromFile, encoded);
    }

    @Test
    public void test_ScheduledExecutorGetStatsFromMemberCodec_decodeResponse() {
        int fileClientMessageIndex = 700;
        ClientMessage fromFile = clientMessages.get(fileClientMessageIndex);
        ScheduledExecutorGetStatsFromMemberCodec.ResponseParameters parameters = ScheduledExecutorGetStatsFromMemberCodec.decodeResponse(fromFile);
        assertTrue(isEqual(aLong, parameters.lastIdleTimeNanos));
        assertTrue(isEqual(aLong, parameters.totalIdleTimeNanos));
        assertTrue(isEqual(aLong, parameters.totalRuns));
        assertTrue(isEqual(aLong, parameters.totalRunTimeNanos));
        assertTrue(isEqual(aLong, parameters.lastRunDurationNanos));
    }

    @Test
    public void test_ScheduledExecutorGetDelayFromPartitionCodec_encodeRequest() {
        int fileClientMessageIndex = 701;
        ClientMessage encoded = ScheduledExecutorGetDelayFromPartitionCodec.encodeRequest(aString, aString);
        ClientMessage fromFile = clientMessages.get(fileClientMessageIndex);
        compareClientMessages(fromFile, encoded);
    }

    @Test
    public void test_ScheduledExecutorGetDelayFromPartitionCodec_decodeResponse() {
        int fileClientMessageIndex = 702;
        ClientMessage fromFile = clientMessages.get(fileClientMessageIndex);
        assertTrue(isEqual(aLong, ScheduledExecutorGetDelayFromPartitionCodec.decodeResponse(fromFile)));
    }

    @Test
    public void test_ScheduledExecutorGetDelayFromMemberCodec_encodeRequest() {
        int fileClientMessageIndex = 703;
        ClientMessage encoded = ScheduledExecutorGetDelayFromMemberCodec.encodeRequest(aString, aString, aUUID);
        ClientMessage fromFile = clientMessages.get(fileClientMessageIndex);
        compareClientMessages(fromFile, encoded);
    }

    @Test
    public void test_ScheduledExecutorGetDelayFromMemberCodec_decodeResponse() {
        int fileClientMessageIndex = 704;
        ClientMessage fromFile = clientMessages.get(fileClientMessageIndex);
        assertTrue(isEqual(aLong, ScheduledExecutorGetDelayFromMemberCodec.decodeResponse(fromFile)));
    }

    @Test
    public void test_ScheduledExecutorCancelFromPartitionCodec_encodeRequest() {
        int fileClientMessageIndex = 705;
        ClientMessage encoded = ScheduledExecutorCancelFromPartitionCodec.encodeRequest(aString, aString, aBoolean);
        ClientMessage fromFile = clientMessages.get(fileClientMessageIndex);
        compareClientMessages(fromFile, encoded);
    }

    @Test
    public void test_ScheduledExecutorCancelFromPartitionCodec_decodeResponse() {
        int fileClientMessageIndex = 706;
        ClientMessage fromFile = clientMessages.get(fileClientMessageIndex);
        assertTrue(isEqual(aBoolean, ScheduledExecutorCancelFromPartitionCodec.decodeResponse(fromFile)));
    }

    @Test
    public void test_ScheduledExecutorCancelFromMemberCodec_encodeRequest() {
        int fileClientMessageIndex = 707;
        ClientMessage encoded = ScheduledExecutorCancelFromMemberCodec.encodeRequest(aString, aString, aUUID, aBoolean);
        ClientMessage fromFile = clientMessages.get(fileClientMessageIndex);
        compareClientMessages(fromFile, encoded);
    }

    @Test
    public void test_ScheduledExecutorCancelFromMemberCodec_decodeResponse() {
        int fileClientMessageIndex = 708;
        ClientMessage fromFile = clientMessages.get(fileClientMessageIndex);
        assertTrue(isEqual(aBoolean, ScheduledExecutorCancelFromMemberCodec.decodeResponse(fromFile)));
    }

    @Test
    public void test_ScheduledExecutorIsCancelledFromPartitionCodec_encodeRequest() {
        int fileClientMessageIndex = 709;
        ClientMessage encoded = ScheduledExecutorIsCancelledFromPartitionCodec.encodeRequest(aString, aString);
        ClientMessage fromFile = clientMessages.get(fileClientMessageIndex);
        compareClientMessages(fromFile, encoded);
    }

    @Test
    public void test_ScheduledExecutorIsCancelledFromPartitionCodec_decodeResponse() {
        int fileClientMessageIndex = 710;
        ClientMessage fromFile = clientMessages.get(fileClientMessageIndex);
        assertTrue(isEqual(aBoolean, ScheduledExecutorIsCancelledFromPartitionCodec.decodeResponse(fromFile)));
    }

    @Test
    public void test_ScheduledExecutorIsCancelledFromMemberCodec_encodeRequest() {
        int fileClientMessageIndex = 711;
        ClientMessage encoded = ScheduledExecutorIsCancelledFromMemberCodec.encodeRequest(aString, aString, aUUID);
        ClientMessage fromFile = clientMessages.get(fileClientMessageIndex);
        compareClientMessages(fromFile, encoded);
    }

    @Test
    public void test_ScheduledExecutorIsCancelledFromMemberCodec_decodeResponse() {
        int fileClientMessageIndex = 712;
        ClientMessage fromFile = clientMessages.get(fileClientMessageIndex);
        assertTrue(isEqual(aBoolean, ScheduledExecutorIsCancelledFromMemberCodec.decodeResponse(fromFile)));
    }

    @Test
    public void test_ScheduledExecutorIsDoneFromPartitionCodec_encodeRequest() {
        int fileClientMessageIndex = 713;
        ClientMessage encoded = ScheduledExecutorIsDoneFromPartitionCodec.encodeRequest(aString, aString);
        ClientMessage fromFile = clientMessages.get(fileClientMessageIndex);
        compareClientMessages(fromFile, encoded);
    }

    @Test
    public void test_ScheduledExecutorIsDoneFromPartitionCodec_decodeResponse() {
        int fileClientMessageIndex = 714;
        ClientMessage fromFile = clientMessages.get(fileClientMessageIndex);
        assertTrue(isEqual(aBoolean, ScheduledExecutorIsDoneFromPartitionCodec.decodeResponse(fromFile)));
    }

    @Test
    public void test_ScheduledExecutorIsDoneFromMemberCodec_encodeRequest() {
        int fileClientMessageIndex = 715;
        ClientMessage encoded = ScheduledExecutorIsDoneFromMemberCodec.encodeRequest(aString, aString, aUUID);
        ClientMessage fromFile = clientMessages.get(fileClientMessageIndex);
        compareClientMessages(fromFile, encoded);
    }

    @Test
    public void test_ScheduledExecutorIsDoneFromMemberCodec_decodeResponse() {
        int fileClientMessageIndex = 716;
        ClientMessage fromFile = clientMessages.get(fileClientMessageIndex);
        assertTrue(isEqual(aBoolean, ScheduledExecutorIsDoneFromMemberCodec.decodeResponse(fromFile)));
    }

    @Test
    public void test_ScheduledExecutorGetResultFromPartitionCodec_encodeRequest() {
        int fileClientMessageIndex = 717;
        ClientMessage encoded = ScheduledExecutorGetResultFromPartitionCodec.encodeRequest(aString, aString);
        ClientMessage fromFile = clientMessages.get(fileClientMessageIndex);
        compareClientMessages(fromFile, encoded);
    }

    @Test
    public void test_ScheduledExecutorGetResultFromPartitionCodec_decodeResponse() {
        int fileClientMessageIndex = 718;
        ClientMessage fromFile = clientMessages.get(fileClientMessageIndex);
        assertTrue(isEqual(null, ScheduledExecutorGetResultFromPartitionCodec.decodeResponse(fromFile)));
    }

    @Test
    public void test_ScheduledExecutorGetResultFromMemberCodec_encodeRequest() {
        int fileClientMessageIndex = 719;
        ClientMessage encoded = ScheduledExecutorGetResultFromMemberCodec.encodeRequest(aString, aString, aUUID);
        ClientMessage fromFile = clientMessages.get(fileClientMessageIndex);
        compareClientMessages(fromFile, encoded);
    }

    @Test
    public void test_ScheduledExecutorGetResultFromMemberCodec_decodeResponse() {
        int fileClientMessageIndex = 720;
        ClientMessage fromFile = clientMessages.get(fileClientMessageIndex);
        assertTrue(isEqual(null, ScheduledExecutorGetResultFromMemberCodec.decodeResponse(fromFile)));
    }

    @Test
    public void test_ScheduledExecutorDisposeFromPartitionCodec_encodeRequest() {
        int fileClientMessageIndex = 721;
        ClientMessage encoded = ScheduledExecutorDisposeFromPartitionCodec.encodeRequest(aString, aString);
        ClientMessage fromFile = clientMessages.get(fileClientMessageIndex);
        compareClientMessages(fromFile, encoded);
    }

    @Test
    public void test_ScheduledExecutorDisposeFromPartitionCodec_decodeResponse() {
        int fileClientMessageIndex = 722;
    }

    @Test
    public void test_ScheduledExecutorDisposeFromMemberCodec_encodeRequest() {
        int fileClientMessageIndex = 723;
        ClientMessage encoded = ScheduledExecutorDisposeFromMemberCodec.encodeRequest(aString, aString, aUUID);
        ClientMessage fromFile = clientMessages.get(fileClientMessageIndex);
        compareClientMessages(fromFile, encoded);
    }

    @Test
    public void test_ScheduledExecutorDisposeFromMemberCodec_decodeResponse() {
        int fileClientMessageIndex = 724;
    }

    @Test
    public void test_DynamicConfigAddMultiMapConfigCodec_encodeRequest() {
        int fileClientMessageIndex = 725;
        ClientMessage encoded = DynamicConfigAddMultiMapConfigCodec.encodeRequest(aString, aString, null, aBoolean, anInt, anInt, aBoolean, null, aString, anInt);
        ClientMessage fromFile = clientMessages.get(fileClientMessageIndex);
        compareClientMessages(fromFile, encoded);
    }

    @Test
    public void test_DynamicConfigAddMultiMapConfigCodec_decodeResponse() {
        int fileClientMessageIndex = 726;
    }

    @Test
    public void test_DynamicConfigAddRingbufferConfigCodec_encodeRequest() {
        int fileClientMessageIndex = 727;
        ClientMessage encoded = DynamicConfigAddRingbufferConfigCodec.encodeRequest(aString, anInt, anInt, anInt, anInt, aString, null, null, aString, anInt);
        ClientMessage fromFile = clientMessages.get(fileClientMessageIndex);
        compareClientMessages(fromFile, encoded);
    }

    @Test
    public void test_DynamicConfigAddRingbufferConfigCodec_decodeResponse() {
        int fileClientMessageIndex = 728;
    }

    @Test
    public void test_DynamicConfigAddCardinalityEstimatorConfigCodec_encodeRequest() {
        int fileClientMessageIndex = 729;
        ClientMessage encoded = DynamicConfigAddCardinalityEstimatorConfigCodec.encodeRequest(aString, anInt, anInt, null, aString, anInt);
        ClientMessage fromFile = clientMessages.get(fileClientMessageIndex);
        compareClientMessages(fromFile, encoded);
    }

    @Test
    public void test_DynamicConfigAddCardinalityEstimatorConfigCodec_decodeResponse() {
        int fileClientMessageIndex = 730;
    }

    @Test
    public void test_DynamicConfigAddListConfigCodec_encodeRequest() {
        int fileClientMessageIndex = 731;
        ClientMessage encoded = DynamicConfigAddListConfigCodec.encodeRequest(aString, null, anInt, anInt, anInt, aBoolean, null, aString, anInt);
        ClientMessage fromFile = clientMessages.get(fileClientMessageIndex);
        compareClientMessages(fromFile, encoded);
    }

    @Test
    public void test_DynamicConfigAddListConfigCodec_decodeResponse() {
        int fileClientMessageIndex = 732;
    }

    @Test
    public void test_DynamicConfigAddSetConfigCodec_encodeRequest() {
        int fileClientMessageIndex = 733;
        ClientMessage encoded = DynamicConfigAddSetConfigCodec.encodeRequest(aString, null, anInt, anInt, anInt, aBoolean, null, aString, anInt);
        ClientMessage fromFile = clientMessages.get(fileClientMessageIndex);
        compareClientMessages(fromFile, encoded);
    }

    @Test
    public void test_DynamicConfigAddSetConfigCodec_decodeResponse() {
        int fileClientMessageIndex = 734;
    }

    @Test
    public void test_DynamicConfigAddReplicatedMapConfigCodec_encodeRequest() {
        int fileClientMessageIndex = 735;
        ClientMessage encoded = DynamicConfigAddReplicatedMapConfigCodec.encodeRequest(aString, aString, aBoolean, aBoolean, aString, null, null, anInt);
        ClientMessage fromFile = clientMessages.get(fileClientMessageIndex);
        compareClientMessages(fromFile, encoded);
    }

    @Test
    public void test_DynamicConfigAddReplicatedMapConfigCodec_decodeResponse() {
        int fileClientMessageIndex = 736;
    }

    @Test
    public void test_DynamicConfigAddTopicConfigCodec_encodeRequest() {
        int fileClientMessageIndex = 737;
        ClientMessage encoded = DynamicConfigAddTopicConfigCodec.encodeRequest(aString, aBoolean, aBoolean, aBoolean, null);
        ClientMessage fromFile = clientMessages.get(fileClientMessageIndex);
        compareClientMessages(fromFile, encoded);
    }

    @Test
    public void test_DynamicConfigAddTopicConfigCodec_decodeResponse() {
        int fileClientMessageIndex = 738;
    }

    @Test
    public void test_DynamicConfigAddExecutorConfigCodec_encodeRequest() {
        int fileClientMessageIndex = 739;
        ClientMessage encoded = DynamicConfigAddExecutorConfigCodec.encodeRequest(aString, anInt, anInt, aBoolean, null);
        ClientMessage fromFile = clientMessages.get(fileClientMessageIndex);
        compareClientMessages(fromFile, encoded);
    }

    @Test
    public void test_DynamicConfigAddExecutorConfigCodec_decodeResponse() {
        int fileClientMessageIndex = 740;
    }

    @Test
    public void test_DynamicConfigAddDurableExecutorConfigCodec_encodeRequest() {
        int fileClientMessageIndex = 741;
        ClientMessage encoded = DynamicConfigAddDurableExecutorConfigCodec.encodeRequest(aString, anInt, anInt, anInt, null, aBoolean);
        ClientMessage fromFile = clientMessages.get(fileClientMessageIndex);
        compareClientMessages(fromFile, encoded);
    }

    @Test
    public void test_DynamicConfigAddDurableExecutorConfigCodec_decodeResponse() {
        int fileClientMessageIndex = 742;
    }

    @Test
    public void test_DynamicConfigAddScheduledExecutorConfigCodec_encodeRequest() {
        int fileClientMessageIndex = 743;
        ClientMessage encoded = DynamicConfigAddScheduledExecutorConfigCodec.encodeRequest(aString, anInt, anInt, anInt, null, aString, anInt, aBoolean);
        ClientMessage fromFile = clientMessages.get(fileClientMessageIndex);
        compareClientMessages(fromFile, encoded);
    }

    @Test
    public void test_DynamicConfigAddScheduledExecutorConfigCodec_decodeResponse() {
        int fileClientMessageIndex = 744;
    }

    @Test
    public void test_DynamicConfigAddQueueConfigCodec_encodeRequest() {
        int fileClientMessageIndex = 745;
        ClientMessage encoded = DynamicConfigAddQueueConfigCodec.encodeRequest(aString, null, anInt, anInt, anInt, anInt, aBoolean, null, null, aString, anInt, null);
        ClientMessage fromFile = clientMessages.get(fileClientMessageIndex);
        compareClientMessages(fromFile, encoded);
    }

    @Test
    public void test_DynamicConfigAddQueueConfigCodec_decodeResponse() {
        int fileClientMessageIndex = 746;
    }

    @Test
    public void test_DynamicConfigAddMapConfigCodec_encodeRequest() {
        int fileClientMessageIndex = 747;
        ClientMessage encoded = DynamicConfigAddMapConfigCodec.encodeRequest(aString, anInt, anInt, anInt, anInt, null, aBoolean, aString, aString, anInt, aString, null, null, aBoolean, null, null, null, null, null, null, null, null, null, null, null, null, anInt, aBoolean);
        ClientMessage fromFile = clientMessages.get(fileClientMessageIndex);
        compareClientMessages(fromFile, encoded);
    }

    @Test
    public void test_DynamicConfigAddMapConfigCodec_decodeResponse() {
        int fileClientMessageIndex = 748;
    }

    @Test
    public void test_DynamicConfigAddReliableTopicConfigCodec_encodeRequest() {
        int fileClientMessageIndex = 749;
        ClientMessage encoded = DynamicConfigAddReliableTopicConfigCodec.encodeRequest(aString, null, anInt, aBoolean, aString, null);
        ClientMessage fromFile = clientMessages.get(fileClientMessageIndex);
        compareClientMessages(fromFile, encoded);
    }

    @Test
    public void test_DynamicConfigAddReliableTopicConfigCodec_decodeResponse() {
        int fileClientMessageIndex = 750;
    }

    @Test
    public void test_DynamicConfigAddCacheConfigCodec_encodeRequest() {
        int fileClientMessageIndex = 751;
        ClientMessage encoded = DynamicConfigAddCacheConfigCodec.encodeRequest(aString, null, null, aBoolean, aBoolean, aBoolean, aBoolean, null, null, null, null, anInt, anInt, aString, null, null, anInt, aBoolean, null, null, null, null, null, null, null, null, null);
        ClientMessage fromFile = clientMessages.get(fileClientMessageIndex);
        compareClientMessages(fromFile, encoded);
    }

    @Test
    public void test_DynamicConfigAddCacheConfigCodec_decodeResponse() {
        int fileClientMessageIndex = 752;
    }

    @Test
    public void test_DynamicConfigAddFlakeIdGeneratorConfigCodec_encodeRequest() {
        int fileClientMessageIndex = 753;
        ClientMessage encoded = DynamicConfigAddFlakeIdGeneratorConfigCodec.encodeRequest(aString, anInt, aLong, aBoolean, aLong, aLong, anInt, anInt, aLong);
        ClientMessage fromFile = clientMessages.get(fileClientMessageIndex);
        compareClientMessages(fromFile, encoded);
    }

    @Test
    public void test_DynamicConfigAddFlakeIdGeneratorConfigCodec_decodeResponse() {
        int fileClientMessageIndex = 754;
    }

    @Test
    public void test_DynamicConfigAddPNCounterConfigCodec_encodeRequest() {
        int fileClientMessageIndex = 755;
        ClientMessage encoded = DynamicConfigAddPNCounterConfigCodec.encodeRequest(aString, anInt, aBoolean, null);
        ClientMessage fromFile = clientMessages.get(fileClientMessageIndex);
        compareClientMessages(fromFile, encoded);
    }

    @Test
    public void test_DynamicConfigAddPNCounterConfigCodec_decodeResponse() {
        int fileClientMessageIndex = 756;
    }

    @Test
    public void test_FlakeIdGeneratorNewIdBatchCodec_encodeRequest() {
        int fileClientMessageIndex = 757;
        ClientMessage encoded = FlakeIdGeneratorNewIdBatchCodec.encodeRequest(aString, anInt);
        ClientMessage fromFile = clientMessages.get(fileClientMessageIndex);
        compareClientMessages(fromFile, encoded);
    }

    @Test
    public void test_FlakeIdGeneratorNewIdBatchCodec_decodeResponse() {
        int fileClientMessageIndex = 758;
        ClientMessage fromFile = clientMessages.get(fileClientMessageIndex);
        FlakeIdGeneratorNewIdBatchCodec.ResponseParameters parameters = FlakeIdGeneratorNewIdBatchCodec.decodeResponse(fromFile);
        assertTrue(isEqual(aLong, parameters.base));
        assertTrue(isEqual(aLong, parameters.increment));
        assertTrue(isEqual(anInt, parameters.batchSize));
    }

    @Test
    public void test_PNCounterGetCodec_encodeRequest() {
        int fileClientMessageIndex = 759;
        ClientMessage encoded = PNCounterGetCodec.encodeRequest(aString, aListOfUuidToLong, aUUID);
        ClientMessage fromFile = clientMessages.get(fileClientMessageIndex);
        compareClientMessages(fromFile, encoded);
    }

    @Test
    public void test_PNCounterGetCodec_decodeResponse() {
        int fileClientMessageIndex = 760;
        ClientMessage fromFile = clientMessages.get(fileClientMessageIndex);
        PNCounterGetCodec.ResponseParameters parameters = PNCounterGetCodec.decodeResponse(fromFile);
        assertTrue(isEqual(aLong, parameters.value));
        assertTrue(isEqual(aListOfUuidToLong, parameters.replicaTimestamps));
        assertTrue(isEqual(anInt, parameters.replicaCount));
    }

    @Test
    public void test_PNCounterAddCodec_encodeRequest() {
        int fileClientMessageIndex = 761;
        ClientMessage encoded = PNCounterAddCodec.encodeRequest(aString, aLong, aBoolean, aListOfUuidToLong, aUUID);
        ClientMessage fromFile = clientMessages.get(fileClientMessageIndex);
        compareClientMessages(fromFile, encoded);
    }

    @Test
    public void test_PNCounterAddCodec_decodeResponse() {
        int fileClientMessageIndex = 762;
        ClientMessage fromFile = clientMessages.get(fileClientMessageIndex);
        PNCounterAddCodec.ResponseParameters parameters = PNCounterAddCodec.decodeResponse(fromFile);
        assertTrue(isEqual(aLong, parameters.value));
        assertTrue(isEqual(aListOfUuidToLong, parameters.replicaTimestamps));
        assertTrue(isEqual(anInt, parameters.replicaCount));
    }

    @Test
    public void test_PNCounterGetConfiguredReplicaCountCodec_encodeRequest() {
        int fileClientMessageIndex = 763;
        ClientMessage encoded = PNCounterGetConfiguredReplicaCountCodec.encodeRequest(aString);
        ClientMessage fromFile = clientMessages.get(fileClientMessageIndex);
        compareClientMessages(fromFile, encoded);
    }

    @Test
    public void test_PNCounterGetConfiguredReplicaCountCodec_decodeResponse() {
        int fileClientMessageIndex = 764;
        ClientMessage fromFile = clientMessages.get(fileClientMessageIndex);
        assertTrue(isEqual(anInt, PNCounterGetConfiguredReplicaCountCodec.decodeResponse(fromFile)));
    }

    @Test
    public void test_CPGroupCreateCPGroupCodec_encodeRequest() {
        int fileClientMessageIndex = 765;
        ClientMessage encoded = CPGroupCreateCPGroupCodec.encodeRequest(aString);
        ClientMessage fromFile = clientMessages.get(fileClientMessageIndex);
        compareClientMessages(fromFile, encoded);
    }

    @Test
    public void test_CPGroupCreateCPGroupCodec_decodeResponse() {
        int fileClientMessageIndex = 766;
        ClientMessage fromFile = clientMessages.get(fileClientMessageIndex);
        assertTrue(isEqual(aRaftGroupId, CPGroupCreateCPGroupCodec.decodeResponse(fromFile)));
    }

    @Test
    public void test_CPGroupDestroyCPObjectCodec_encodeRequest() {
        int fileClientMessageIndex = 767;
        ClientMessage encoded = CPGroupDestroyCPObjectCodec.encodeRequest(aRaftGroupId, aString, aString);
        ClientMessage fromFile = clientMessages.get(fileClientMessageIndex);
        compareClientMessages(fromFile, encoded);
    }

    @Test
    public void test_CPGroupDestroyCPObjectCodec_decodeResponse() {
        int fileClientMessageIndex = 768;
    }

    @Test
    public void test_CPSessionCreateSessionCodec_encodeRequest() {
        int fileClientMessageIndex = 769;
        ClientMessage encoded = CPSessionCreateSessionCodec.encodeRequest(aRaftGroupId, aString);
        ClientMessage fromFile = clientMessages.get(fileClientMessageIndex);
        compareClientMessages(fromFile, encoded);
    }

    @Test
    public void test_CPSessionCreateSessionCodec_decodeResponse() {
        int fileClientMessageIndex = 770;
        ClientMessage fromFile = clientMessages.get(fileClientMessageIndex);
        CPSessionCreateSessionCodec.ResponseParameters parameters = CPSessionCreateSessionCodec.decodeResponse(fromFile);
        assertTrue(isEqual(aLong, parameters.sessionId));
        assertTrue(isEqual(aLong, parameters.ttlMillis));
        assertTrue(isEqual(aLong, parameters.heartbeatMillis));
    }

    @Test
    public void test_CPSessionCloseSessionCodec_encodeRequest() {
        int fileClientMessageIndex = 771;
        ClientMessage encoded = CPSessionCloseSessionCodec.encodeRequest(aRaftGroupId, aLong);
        ClientMessage fromFile = clientMessages.get(fileClientMessageIndex);
        compareClientMessages(fromFile, encoded);
    }

    @Test
    public void test_CPSessionCloseSessionCodec_decodeResponse() {
        int fileClientMessageIndex = 772;
        ClientMessage fromFile = clientMessages.get(fileClientMessageIndex);
        assertTrue(isEqual(aBoolean, CPSessionCloseSessionCodec.decodeResponse(fromFile)));
    }

    @Test
    public void test_CPSessionHeartbeatSessionCodec_encodeRequest() {
        int fileClientMessageIndex = 773;
        ClientMessage encoded = CPSessionHeartbeatSessionCodec.encodeRequest(aRaftGroupId, aLong);
        ClientMessage fromFile = clientMessages.get(fileClientMessageIndex);
        compareClientMessages(fromFile, encoded);
    }

    @Test
    public void test_CPSessionHeartbeatSessionCodec_decodeResponse() {
        int fileClientMessageIndex = 774;
    }

    @Test
    public void test_CPSessionGenerateThreadIdCodec_encodeRequest() {
        int fileClientMessageIndex = 775;
        ClientMessage encoded = CPSessionGenerateThreadIdCodec.encodeRequest(aRaftGroupId);
        ClientMessage fromFile = clientMessages.get(fileClientMessageIndex);
        compareClientMessages(fromFile, encoded);
    }

    @Test
    public void test_CPSessionGenerateThreadIdCodec_decodeResponse() {
        int fileClientMessageIndex = 776;
        ClientMessage fromFile = clientMessages.get(fileClientMessageIndex);
        assertTrue(isEqual(aLong, CPSessionGenerateThreadIdCodec.decodeResponse(fromFile)));
    }

    @Test
    public void test_MCReadMetricsCodec_encodeRequest() {
        int fileClientMessageIndex = 777;
        ClientMessage encoded = MCReadMetricsCodec.encodeRequest(aUUID, aLong);
        ClientMessage fromFile = clientMessages.get(fileClientMessageIndex);
        compareClientMessages(fromFile, encoded);
    }

    @Test
    public void test_MCReadMetricsCodec_decodeResponse() {
        int fileClientMessageIndex = 778;
        ClientMessage fromFile = clientMessages.get(fileClientMessageIndex);
        MCReadMetricsCodec.ResponseParameters parameters = MCReadMetricsCodec.decodeResponse(fromFile);
        assertTrue(isEqual(aListOfLongToByteArray, parameters.elements));
        assertTrue(isEqual(aLong, parameters.nextSequence));
    }

    @Test
    public void test_MCChangeClusterStateCodec_encodeRequest() {
        int fileClientMessageIndex = 779;
        ClientMessage encoded = MCChangeClusterStateCodec.encodeRequest(anInt);
        ClientMessage fromFile = clientMessages.get(fileClientMessageIndex);
        compareClientMessages(fromFile, encoded);
    }

    @Test
    public void test_MCChangeClusterStateCodec_decodeResponse() {
        int fileClientMessageIndex = 780;
    }

    @Test
    public void test_MCGetMapConfigCodec_encodeRequest() {
        int fileClientMessageIndex = 781;
        ClientMessage encoded = MCGetMapConfigCodec.encodeRequest(aString);
        ClientMessage fromFile = clientMessages.get(fileClientMessageIndex);
        compareClientMessages(fromFile, encoded);
    }

    @Test
    public void test_MCGetMapConfigCodec_decodeResponse() {
        int fileClientMessageIndex = 782;
        ClientMessage fromFile = clientMessages.get(fileClientMessageIndex);
        MCGetMapConfigCodec.ResponseParameters parameters = MCGetMapConfigCodec.decodeResponse(fromFile);
        assertTrue(isEqual(anInt, parameters.inMemoryFormat));
        assertTrue(isEqual(anInt, parameters.backupCount));
        assertTrue(isEqual(anInt, parameters.asyncBackupCount));
        assertTrue(isEqual(anInt, parameters.timeToLiveSeconds));
        assertTrue(isEqual(anInt, parameters.maxIdleSeconds));
        assertTrue(isEqual(anInt, parameters.maxSize));
        assertTrue(isEqual(anInt, parameters.maxSizePolicy));
        assertTrue(isEqual(aBoolean, parameters.readBackupData));
        assertTrue(isEqual(anInt, parameters.evictionPolicy));
        assertTrue(isEqual(aString, parameters.mergePolicy));
    }

    @Test
    public void test_MCUpdateMapConfigCodec_encodeRequest() {
        int fileClientMessageIndex = 783;
        ClientMessage encoded = MCUpdateMapConfigCodec.encodeRequest(aString, anInt, anInt, anInt, aBoolean, anInt, anInt);
        ClientMessage fromFile = clientMessages.get(fileClientMessageIndex);
        compareClientMessages(fromFile, encoded);
    }

    @Test
    public void test_MCUpdateMapConfigCodec_decodeResponse() {
        int fileClientMessageIndex = 784;
    }

    @Test
    public void test_MCGetMemberConfigCodec_encodeRequest() {
        int fileClientMessageIndex = 785;
        ClientMessage encoded = MCGetMemberConfigCodec.encodeRequest();
        ClientMessage fromFile = clientMessages.get(fileClientMessageIndex);
        compareClientMessages(fromFile, encoded);
    }

    @Test
    public void test_MCGetMemberConfigCodec_decodeResponse() {
        int fileClientMessageIndex = 786;
        ClientMessage fromFile = clientMessages.get(fileClientMessageIndex);
        assertTrue(isEqual(aString, MCGetMemberConfigCodec.decodeResponse(fromFile)));
    }

    @Test
    public void test_MCRunGcCodec_encodeRequest() {
        int fileClientMessageIndex = 787;
        ClientMessage encoded = MCRunGcCodec.encodeRequest();
        ClientMessage fromFile = clientMessages.get(fileClientMessageIndex);
        compareClientMessages(fromFile, encoded);
    }

    @Test
    public void test_MCRunGcCodec_decodeResponse() {
        int fileClientMessageIndex = 788;
    }

    @Test
    public void test_MCGetThreadDumpCodec_encodeRequest() {
        int fileClientMessageIndex = 789;
        ClientMessage encoded = MCGetThreadDumpCodec.encodeRequest(aBoolean);
        ClientMessage fromFile = clientMessages.get(fileClientMessageIndex);
        compareClientMessages(fromFile, encoded);
    }

    @Test
    public void test_MCGetThreadDumpCodec_decodeResponse() {
        int fileClientMessageIndex = 790;
        ClientMessage fromFile = clientMessages.get(fileClientMessageIndex);
        assertTrue(isEqual(aString, MCGetThreadDumpCodec.decodeResponse(fromFile)));
    }

    @Test
    public void test_MCShutdownMemberCodec_encodeRequest() {
        int fileClientMessageIndex = 791;
        ClientMessage encoded = MCShutdownMemberCodec.encodeRequest();
        ClientMessage fromFile = clientMessages.get(fileClientMessageIndex);
        compareClientMessages(fromFile, encoded);
    }

    @Test
    public void test_MCShutdownMemberCodec_decodeResponse() {
        int fileClientMessageIndex = 792;
    }

    @Test
    public void test_MCPromoteLiteMemberCodec_encodeRequest() {
        int fileClientMessageIndex = 793;
        ClientMessage encoded = MCPromoteLiteMemberCodec.encodeRequest();
        ClientMessage fromFile = clientMessages.get(fileClientMessageIndex);
        compareClientMessages(fromFile, encoded);
    }

    @Test
    public void test_MCPromoteLiteMemberCodec_decodeResponse() {
        int fileClientMessageIndex = 794;
    }

    @Test
    public void test_MCGetSystemPropertiesCodec_encodeRequest() {
        int fileClientMessageIndex = 795;
        ClientMessage encoded = MCGetSystemPropertiesCodec.encodeRequest();
        ClientMessage fromFile = clientMessages.get(fileClientMessageIndex);
        compareClientMessages(fromFile, encoded);
    }

    @Test
    public void test_MCGetSystemPropertiesCodec_decodeResponse() {
        int fileClientMessageIndex = 796;
        ClientMessage fromFile = clientMessages.get(fileClientMessageIndex);
        assertTrue(isEqual(aListOfStringToString, MCGetSystemPropertiesCodec.decodeResponse(fromFile)));
    }

    @Test
    public void test_MCGetTimedMemberStateCodec_encodeRequest() {
        int fileClientMessageIndex = 797;
        ClientMessage encoded = MCGetTimedMemberStateCodec.encodeRequest();
        ClientMessage fromFile = clientMessages.get(fileClientMessageIndex);
        compareClientMessages(fromFile, encoded);
    }

    @Test
    public void test_MCGetTimedMemberStateCodec_decodeResponse() {
        int fileClientMessageIndex = 798;
        ClientMessage fromFile = clientMessages.get(fileClientMessageIndex);
        assertTrue(isEqual(null, MCGetTimedMemberStateCodec.decodeResponse(fromFile)));
    }

    @Test
    public void test_MCMatchMCConfigCodec_encodeRequest() {
        int fileClientMessageIndex = 799;
        ClientMessage encoded = MCMatchMCConfigCodec.encodeRequest(aString);
        ClientMessage fromFile = clientMessages.get(fileClientMessageIndex);
        compareClientMessages(fromFile, encoded);
    }

    @Test
    public void test_MCMatchMCConfigCodec_decodeResponse() {
        int fileClientMessageIndex = 800;
        ClientMessage fromFile = clientMessages.get(fileClientMessageIndex);
        assertTrue(isEqual(aBoolean, MCMatchMCConfigCodec.decodeResponse(fromFile)));
    }

    @Test
    public void test_MCApplyMCConfigCodec_encodeRequest() {
        int fileClientMessageIndex = 801;
        ClientMessage encoded = MCApplyMCConfigCodec.encodeRequest(aString, anInt, aListOfClientBwListEntries);
        ClientMessage fromFile = clientMessages.get(fileClientMessageIndex);
        compareClientMessages(fromFile, encoded);
    }

    @Test
    public void test_MCApplyMCConfigCodec_decodeResponse() {
        int fileClientMessageIndex = 802;
    }

    @Test
    public void test_MCGetClusterMetadataCodec_encodeRequest() {
        int fileClientMessageIndex = 803;
        ClientMessage encoded = MCGetClusterMetadataCodec.encodeRequest();
        ClientMessage fromFile = clientMessages.get(fileClientMessageIndex);
        compareClientMessages(fromFile, encoded);
    }

    @Test
    public void test_MCGetClusterMetadataCodec_decodeResponse() {
        int fileClientMessageIndex = 804;
        ClientMessage fromFile = clientMessages.get(fileClientMessageIndex);
        MCGetClusterMetadataCodec.ResponseParameters parameters = MCGetClusterMetadataCodec.decodeResponse(fromFile);
        assertTrue(isEqual(aByte, parameters.currentState));
        assertTrue(isEqual(aString, parameters.memberVersion));
        assertTrue(isEqual(null, parameters.jetVersion));
        assertTrue(isEqual(aLong, parameters.clusterTime));
    }

    @Test
    public void test_MCShutdownClusterCodec_encodeRequest() {
        int fileClientMessageIndex = 805;
        ClientMessage encoded = MCShutdownClusterCodec.encodeRequest();
        ClientMessage fromFile = clientMessages.get(fileClientMessageIndex);
        compareClientMessages(fromFile, encoded);
    }

    @Test
    public void test_MCShutdownClusterCodec_decodeResponse() {
        int fileClientMessageIndex = 806;
    }

    @Test
    public void test_MCChangeClusterVersionCodec_encodeRequest() {
        int fileClientMessageIndex = 807;
        ClientMessage encoded = MCChangeClusterVersionCodec.encodeRequest(aByte, aByte);
        ClientMessage fromFile = clientMessages.get(fileClientMessageIndex);
        compareClientMessages(fromFile, encoded);
    }

    @Test
    public void test_MCChangeClusterVersionCodec_decodeResponse() {
        int fileClientMessageIndex = 808;
    }

    @Test
    public void test_MCRunScriptCodec_encodeRequest() {
        int fileClientMessageIndex = 809;
        ClientMessage encoded = MCRunScriptCodec.encodeRequest(aString, aString);
        ClientMessage fromFile = clientMessages.get(fileClientMessageIndex);
        compareClientMessages(fromFile, encoded);
    }

    @Test
    public void test_MCRunScriptCodec_decodeResponse() {
        int fileClientMessageIndex = 810;
        ClientMessage fromFile = clientMessages.get(fileClientMessageIndex);
        assertTrue(isEqual(null, MCRunScriptCodec.decodeResponse(fromFile)));
    }

    @Test
    public void test_MCRunConsoleCommandCodec_encodeRequest() {
        int fileClientMessageIndex = 811;
        ClientMessage encoded = MCRunConsoleCommandCodec.encodeRequest(null, aString);
        ClientMessage fromFile = clientMessages.get(fileClientMessageIndex);
        compareClientMessages(fromFile, encoded);
    }

    @Test
    public void test_MCRunConsoleCommandCodec_decodeResponse() {
        int fileClientMessageIndex = 812;
        ClientMessage fromFile = clientMessages.get(fileClientMessageIndex);
        assertTrue(isEqual(aString, MCRunConsoleCommandCodec.decodeResponse(fromFile)));
    }

    @Test
    public void test_MCChangeWanReplicationStateCodec_encodeRequest() {
        int fileClientMessageIndex = 813;
        ClientMessage encoded = MCChangeWanReplicationStateCodec.encodeRequest(aString, aString, aByte);
        ClientMessage fromFile = clientMessages.get(fileClientMessageIndex);
        compareClientMessages(fromFile, encoded);
    }

    @Test
    public void test_MCChangeWanReplicationStateCodec_decodeResponse() {
        int fileClientMessageIndex = 814;
    }

    @Test
    public void test_MCClearWanQueuesCodec_encodeRequest() {
        int fileClientMessageIndex = 815;
        ClientMessage encoded = MCClearWanQueuesCodec.encodeRequest(aString, aString);
        ClientMessage fromFile = clientMessages.get(fileClientMessageIndex);
        compareClientMessages(fromFile, encoded);
    }

    @Test
    public void test_MCClearWanQueuesCodec_decodeResponse() {
        int fileClientMessageIndex = 816;
    }

    @Test
    public void test_MCAddWanBatchPublisherConfigCodec_encodeRequest() {
        int fileClientMessageIndex = 817;
        ClientMessage encoded = MCAddWanBatchPublisherConfigCodec.encodeRequest(aString, aString, null, aString, anInt, anInt, anInt, anInt, anInt, anInt);
        ClientMessage fromFile = clientMessages.get(fileClientMessageIndex);
        compareClientMessages(fromFile, encoded);
    }

    @Test
    public void test_MCAddWanBatchPublisherConfigCodec_decodeResponse() {
        int fileClientMessageIndex = 818;
        ClientMessage fromFile = clientMessages.get(fileClientMessageIndex);
        MCAddWanBatchPublisherConfigCodec.ResponseParameters parameters = MCAddWanBatchPublisherConfigCodec.decodeResponse(fromFile);
        assertTrue(isEqual(aListOfStrings, parameters.addedPublisherIds));
        assertTrue(isEqual(aListOfStrings, parameters.ignoredPublisherIds));
    }

    @Test
    public void test_MCWanSyncMapCodec_encodeRequest() {
        int fileClientMessageIndex = 819;
        ClientMessage encoded = MCWanSyncMapCodec.encodeRequest(aString, aString, anInt, null);
        ClientMessage fromFile = clientMessages.get(fileClientMessageIndex);
        compareClientMessages(fromFile, encoded);
    }

    @Test
    public void test_MCWanSyncMapCodec_decodeResponse() {
        int fileClientMessageIndex = 820;
        ClientMessage fromFile = clientMessages.get(fileClientMessageIndex);
        assertTrue(isEqual(aUUID, MCWanSyncMapCodec.decodeResponse(fromFile)));
    }

    @Test
    public void test_MCCheckWanConsistencyCodec_encodeRequest() {
        int fileClientMessageIndex = 821;
        ClientMessage encoded = MCCheckWanConsistencyCodec.encodeRequest(aString, aString, null);
        ClientMessage fromFile = clientMessages.get(fileClientMessageIndex);
        compareClientMessages(fromFile, encoded);
    }

    @Test
    public void test_MCCheckWanConsistencyCodec_decodeResponse() {
        int fileClientMessageIndex = 822;
        ClientMessage fromFile = clientMessages.get(fileClientMessageIndex);
        assertTrue(isEqual(null, MCCheckWanConsistencyCodec.decodeResponse(fromFile)));
    }

    @Test
    public void test_MCPollMCEventsCodec_encodeRequest() {
        int fileClientMessageIndex = 823;
        ClientMessage encoded = MCPollMCEventsCodec.encodeRequest();
        ClientMessage fromFile = clientMessages.get(fileClientMessageIndex);
        compareClientMessages(fromFile, encoded);
    }

    @Test
    public void test_MCPollMCEventsCodec_decodeResponse() {
        int fileClientMessageIndex = 824;
        ClientMessage fromFile = clientMessages.get(fileClientMessageIndex);
        assertTrue(isEqual(aListOfMCEvents, MCPollMCEventsCodec.decodeResponse(fromFile)));
    }

    @Test
    public void test_MCGetCPMembersCodec_encodeRequest() {
        int fileClientMessageIndex = 825;
        ClientMessage encoded = MCGetCPMembersCodec.encodeRequest();
        ClientMessage fromFile = clientMessages.get(fileClientMessageIndex);
        compareClientMessages(fromFile, encoded);
    }

    @Test
    public void test_MCGetCPMembersCodec_decodeResponse() {
        int fileClientMessageIndex = 826;
        ClientMessage fromFile = clientMessages.get(fileClientMessageIndex);
        assertTrue(isEqual(aListOfUUIDToUUID, MCGetCPMembersCodec.decodeResponse(fromFile)));
    }

    @Test
    public void test_MCPromoteToCPMemberCodec_encodeRequest() {
        int fileClientMessageIndex = 827;
        ClientMessage encoded = MCPromoteToCPMemberCodec.encodeRequest();
        ClientMessage fromFile = clientMessages.get(fileClientMessageIndex);
        compareClientMessages(fromFile, encoded);
    }

    @Test
    public void test_MCPromoteToCPMemberCodec_decodeResponse() {
        int fileClientMessageIndex = 828;
    }

    @Test
    public void test_MCRemoveCPMemberCodec_encodeRequest() {
        int fileClientMessageIndex = 829;
        ClientMessage encoded = MCRemoveCPMemberCodec.encodeRequest(aUUID);
        ClientMessage fromFile = clientMessages.get(fileClientMessageIndex);
        compareClientMessages(fromFile, encoded);
    }

    @Test
    public void test_MCRemoveCPMemberCodec_decodeResponse() {
        int fileClientMessageIndex = 830;
    }

    @Test
    public void test_MCResetCPSubsystemCodec_encodeRequest() {
        int fileClientMessageIndex = 831;
        ClientMessage encoded = MCResetCPSubsystemCodec.encodeRequest();
        ClientMessage fromFile = clientMessages.get(fileClientMessageIndex);
        compareClientMessages(fromFile, encoded);
    }

    @Test
    public void test_MCResetCPSubsystemCodec_decodeResponse() {
        int fileClientMessageIndex = 832;
    }

    @Test
    public void test_MCTriggerPartialStartCodec_encodeRequest() {
        int fileClientMessageIndex = 833;
        ClientMessage encoded = MCTriggerPartialStartCodec.encodeRequest();
        ClientMessage fromFile = clientMessages.get(fileClientMessageIndex);
        compareClientMessages(fromFile, encoded);
    }

    @Test
    public void test_MCTriggerPartialStartCodec_decodeResponse() {
        int fileClientMessageIndex = 834;
        ClientMessage fromFile = clientMessages.get(fileClientMessageIndex);
        assertTrue(isEqual(aBoolean, MCTriggerPartialStartCodec.decodeResponse(fromFile)));
    }

    @Test
    public void test_MCTriggerForceStartCodec_encodeRequest() {
        int fileClientMessageIndex = 835;
        ClientMessage encoded = MCTriggerForceStartCodec.encodeRequest();
        ClientMessage fromFile = clientMessages.get(fileClientMessageIndex);
        compareClientMessages(fromFile, encoded);
    }

    @Test
    public void test_MCTriggerForceStartCodec_decodeResponse() {
        int fileClientMessageIndex = 836;
        ClientMessage fromFile = clientMessages.get(fileClientMessageIndex);
        assertTrue(isEqual(aBoolean, MCTriggerForceStartCodec.decodeResponse(fromFile)));
    }

    @Test
    public void test_MCTriggerHotRestartBackupCodec_encodeRequest() {
        int fileClientMessageIndex = 837;
        ClientMessage encoded = MCTriggerHotRestartBackupCodec.encodeRequest();
        ClientMessage fromFile = clientMessages.get(fileClientMessageIndex);
        compareClientMessages(fromFile, encoded);
    }

    @Test
    public void test_MCTriggerHotRestartBackupCodec_decodeResponse() {
        int fileClientMessageIndex = 838;
    }

    @Test
    public void test_MCInterruptHotRestartBackupCodec_encodeRequest() {
        int fileClientMessageIndex = 839;
        ClientMessage encoded = MCInterruptHotRestartBackupCodec.encodeRequest();
        ClientMessage fromFile = clientMessages.get(fileClientMessageIndex);
        compareClientMessages(fromFile, encoded);
    }

    @Test
    public void test_MCInterruptHotRestartBackupCodec_decodeResponse() {
        int fileClientMessageIndex = 840;
    }

    @Test
    public void test_MCResetQueueAgeStatisticsCodec_encodeRequest() {
        int fileClientMessageIndex = 841;
        ClientMessage encoded = MCResetQueueAgeStatisticsCodec.encodeRequest(aString);
        ClientMessage fromFile = clientMessages.get(fileClientMessageIndex);
        compareClientMessages(fromFile, encoded);
    }

    @Test
    public void test_MCResetQueueAgeStatisticsCodec_decodeResponse() {
        int fileClientMessageIndex = 842;
    }

    @Test
    public void test_MCReloadConfigCodec_encodeRequest() {
        int fileClientMessageIndex = 843;
        ClientMessage encoded = MCReloadConfigCodec.encodeRequest();
        ClientMessage fromFile = clientMessages.get(fileClientMessageIndex);
        compareClientMessages(fromFile, encoded);
    }

    @Test
    public void test_MCReloadConfigCodec_decodeResponse() {
        int fileClientMessageIndex = 844;
    }

    @Test
    public void test_MCUpdateConfigCodec_encodeRequest() {
        int fileClientMessageIndex = 845;
        ClientMessage encoded = MCUpdateConfigCodec.encodeRequest(aString);
        ClientMessage fromFile = clientMessages.get(fileClientMessageIndex);
        compareClientMessages(fromFile, encoded);
    }

    @Test
    public void test_MCUpdateConfigCodec_decodeResponse() {
        int fileClientMessageIndex = 846;
    }

    @Test
    public void test_SqlExecute_reservedCodec_encodeRequest() {
        int fileClientMessageIndex = 847;
        ClientMessage encoded = SqlExecute_reservedCodec.encodeRequest(aString, aListOfData, aLong, anInt);
        ClientMessage fromFile = clientMessages.get(fileClientMessageIndex);
        compareClientMessages(fromFile, encoded);
    }

    @Test
    public void test_SqlExecute_reservedCodec_decodeResponse() {
        int fileClientMessageIndex = 848;
        ClientMessage fromFile = clientMessages.get(fileClientMessageIndex);
        SqlExecute_reservedCodec.ResponseParameters parameters = SqlExecute_reservedCodec.decodeResponse(fromFile);
        assertTrue(isEqual(null, parameters.queryId));
        assertTrue(isEqual(null, parameters.rowMetadata));
        assertTrue(isEqual(null, parameters.rowPage));
        assertTrue(isEqual(aBoolean, parameters.rowPageLast));
        assertTrue(isEqual(aLong, parameters.updateCount));
        assertTrue(isEqual(null, parameters.error));
    }

    @Test
    public void test_SqlFetch_reservedCodec_encodeRequest() {
        int fileClientMessageIndex = 849;
        ClientMessage encoded = SqlFetch_reservedCodec.encodeRequest(anSqlQueryId, anInt);
        ClientMessage fromFile = clientMessages.get(fileClientMessageIndex);
        compareClientMessages(fromFile, encoded);
    }

    @Test
    public void test_SqlFetch_reservedCodec_decodeResponse() {
        int fileClientMessageIndex = 850;
        ClientMessage fromFile = clientMessages.get(fileClientMessageIndex);
        SqlFetch_reservedCodec.ResponseParameters parameters = SqlFetch_reservedCodec.decodeResponse(fromFile);
        assertTrue(isEqual(null, parameters.rowPage));
        assertTrue(isEqual(aBoolean, parameters.rowPageLast));
        assertTrue(isEqual(null, parameters.error));
    }

    @Test
    public void test_SqlCloseCodec_encodeRequest() {
        int fileClientMessageIndex = 851;
        ClientMessage encoded = SqlCloseCodec.encodeRequest(anSqlQueryId);
        ClientMessage fromFile = clientMessages.get(fileClientMessageIndex);
        compareClientMessages(fromFile, encoded);
    }

    @Test
    public void test_SqlCloseCodec_decodeResponse() {
        int fileClientMessageIndex = 852;
    }

    @Test
    public void test_SqlExecuteCodec_encodeRequest() {
        int fileClientMessageIndex = 853;
        ClientMessage encoded = SqlExecuteCodec.encodeRequest(aString, aListOfData, aLong, anInt, null, aByte, anSqlQueryId, aBoolean);
        ClientMessage fromFile = clientMessages.get(fileClientMessageIndex);
        compareClientMessages(fromFile, encoded);
    }

    @Test
    public void test_SqlExecuteCodec_decodeResponse() {
        int fileClientMessageIndex = 854;
        ClientMessage fromFile = clientMessages.get(fileClientMessageIndex);
        SqlExecuteCodec.ResponseParameters parameters = SqlExecuteCodec.decodeResponse(fromFile);
        assertTrue(isEqual(null, parameters.rowMetadata));
        assertTrue(isEqual(null, parameters.rowPage));
        assertTrue(isEqual(aLong, parameters.updateCount));
        assertTrue(isEqual(null, parameters.error));
    }

    @Test
    public void test_SqlFetchCodec_encodeRequest() {
        int fileClientMessageIndex = 855;
        ClientMessage encoded = SqlFetchCodec.encodeRequest(anSqlQueryId, anInt);
        ClientMessage fromFile = clientMessages.get(fileClientMessageIndex);
        compareClientMessages(fromFile, encoded);
    }

    @Test
    public void test_SqlFetchCodec_decodeResponse() {
        int fileClientMessageIndex = 856;
        ClientMessage fromFile = clientMessages.get(fileClientMessageIndex);
        SqlFetchCodec.ResponseParameters parameters = SqlFetchCodec.decodeResponse(fromFile);
        assertTrue(isEqual(null, parameters.rowPage));
        assertTrue(isEqual(null, parameters.error));
    }

    @Test
    public void test_SqlMappingDdlCodec_encodeRequest() {
        int fileClientMessageIndex = 857;
        ClientMessage encoded = SqlMappingDdlCodec.encodeRequest(aString);
        ClientMessage fromFile = clientMessages.get(fileClientMessageIndex);
        compareClientMessages(fromFile, encoded);
    }

    @Test
    public void test_SqlMappingDdlCodec_decodeResponse() {
        int fileClientMessageIndex = 858;
        ClientMessage fromFile = clientMessages.get(fileClientMessageIndex);
        assertTrue(isEqual(null, SqlMappingDdlCodec.decodeResponse(fromFile)));
    }

    @Test
    public void test_CPSubsystemAddMembershipListenerCodec_encodeRequest() {
        int fileClientMessageIndex = 859;
        ClientMessage encoded = CPSubsystemAddMembershipListenerCodec.encodeRequest(aBoolean);
        ClientMessage fromFile = clientMessages.get(fileClientMessageIndex);
        compareClientMessages(fromFile, encoded);
    }

    @Test
    public void test_CPSubsystemAddMembershipListenerCodec_decodeResponse() {
        int fileClientMessageIndex = 860;
        ClientMessage fromFile = clientMessages.get(fileClientMessageIndex);
        assertTrue(isEqual(aUUID, CPSubsystemAddMembershipListenerCodec.decodeResponse(fromFile)));
    }

    private static class CPSubsystemAddMembershipListenerCodecHandler extends CPSubsystemAddMembershipListenerCodec.AbstractEventHandler {
        @Override
        public void handleMembershipEventEvent(com.hazelcast.cp.CPMember member, byte type) {
            assertTrue(isEqual(aCpMember, member));
            assertTrue(isEqual(aByte, type));
        }
    }

    @Test
    public void test_CPSubsystemAddMembershipListenerCodec_handleMembershipEventEvent() {
        int fileClientMessageIndex = 861;
        ClientMessage fromFile = clientMessages.get(fileClientMessageIndex);
        CPSubsystemAddMembershipListenerCodecHandler handler = new CPSubsystemAddMembershipListenerCodecHandler();
        handler.handle(fromFile);
    }

    @Test
    public void test_CPSubsystemRemoveMembershipListenerCodec_encodeRequest() {
        int fileClientMessageIndex = 862;
        ClientMessage encoded = CPSubsystemRemoveMembershipListenerCodec.encodeRequest(aUUID);
        ClientMessage fromFile = clientMessages.get(fileClientMessageIndex);
        compareClientMessages(fromFile, encoded);
    }

    @Test
    public void test_CPSubsystemRemoveMembershipListenerCodec_decodeResponse() {
        int fileClientMessageIndex = 863;
        ClientMessage fromFile = clientMessages.get(fileClientMessageIndex);
        assertTrue(isEqual(aBoolean, CPSubsystemRemoveMembershipListenerCodec.decodeResponse(fromFile)));
    }

    @Test
    public void test_CPSubsystemAddGroupAvailabilityListenerCodec_encodeRequest() {
        int fileClientMessageIndex = 864;
        ClientMessage encoded = CPSubsystemAddGroupAvailabilityListenerCodec.encodeRequest(aBoolean);
        ClientMessage fromFile = clientMessages.get(fileClientMessageIndex);
        compareClientMessages(fromFile, encoded);
    }

    @Test
    public void test_CPSubsystemAddGroupAvailabilityListenerCodec_decodeResponse() {
        int fileClientMessageIndex = 865;
        ClientMessage fromFile = clientMessages.get(fileClientMessageIndex);
        assertTrue(isEqual(aUUID, CPSubsystemAddGroupAvailabilityListenerCodec.decodeResponse(fromFile)));
    }

    private static class CPSubsystemAddGroupAvailabilityListenerCodecHandler extends CPSubsystemAddGroupAvailabilityListenerCodec.AbstractEventHandler {
        @Override
        public void handleGroupAvailabilityEventEvent(com.hazelcast.cp.internal.RaftGroupId groupId, java.util.Collection<com.hazelcast.cp.CPMember> members, java.util.Collection<com.hazelcast.cp.CPMember> unavailableMembers) {
            assertTrue(isEqual(aRaftGroupId, groupId));
            assertTrue(isEqual(aListOfCpMembers, members));
            assertTrue(isEqual(aListOfCpMembers, unavailableMembers));
        }
    }

    @Test
    public void test_CPSubsystemAddGroupAvailabilityListenerCodec_handleGroupAvailabilityEventEvent() {
        int fileClientMessageIndex = 866;
        ClientMessage fromFile = clientMessages.get(fileClientMessageIndex);
        CPSubsystemAddGroupAvailabilityListenerCodecHandler handler = new CPSubsystemAddGroupAvailabilityListenerCodecHandler();
        handler.handle(fromFile);
    }

    @Test
    public void test_CPSubsystemRemoveGroupAvailabilityListenerCodec_encodeRequest() {
        int fileClientMessageIndex = 867;
        ClientMessage encoded = CPSubsystemRemoveGroupAvailabilityListenerCodec.encodeRequest(aUUID);
        ClientMessage fromFile = clientMessages.get(fileClientMessageIndex);
        compareClientMessages(fromFile, encoded);
    }

    @Test
    public void test_CPSubsystemRemoveGroupAvailabilityListenerCodec_decodeResponse() {
        int fileClientMessageIndex = 868;
        ClientMessage fromFile = clientMessages.get(fileClientMessageIndex);
        assertTrue(isEqual(aBoolean, CPSubsystemRemoveGroupAvailabilityListenerCodec.decodeResponse(fromFile)));
    }

    @Test
    public void test_JetSubmitJobCodec_encodeRequest() {
        int fileClientMessageIndex = 869;
        ClientMessage encoded = JetSubmitJobCodec.encodeRequest(aLong, aData, null, null);
        ClientMessage fromFile = clientMessages.get(fileClientMessageIndex);
        compareClientMessages(fromFile, encoded);
    }

    @Test
    public void test_JetSubmitJobCodec_decodeResponse() {
        int fileClientMessageIndex = 870;
    }

    @Test
    public void test_JetTerminateJobCodec_encodeRequest() {
        int fileClientMessageIndex = 871;
        ClientMessage encoded = JetTerminateJobCodec.encodeRequest(aLong, anInt, null);
        ClientMessage fromFile = clientMessages.get(fileClientMessageIndex);
        compareClientMessages(fromFile, encoded);
    }

    @Test
    public void test_JetTerminateJobCodec_decodeResponse() {
        int fileClientMessageIndex = 872;
    }

    @Test
    public void test_JetGetJobStatusCodec_encodeRequest() {
        int fileClientMessageIndex = 873;
        ClientMessage encoded = JetGetJobStatusCodec.encodeRequest(aLong);
        ClientMessage fromFile = clientMessages.get(fileClientMessageIndex);
        compareClientMessages(fromFile, encoded);
    }

    @Test
    public void test_JetGetJobStatusCodec_decodeResponse() {
        int fileClientMessageIndex = 874;
        ClientMessage fromFile = clientMessages.get(fileClientMessageIndex);
        assertTrue(isEqual(anInt, JetGetJobStatusCodec.decodeResponse(fromFile)));
    }

    @Test
    public void test_JetGetJobIdsCodec_encodeRequest() {
        int fileClientMessageIndex = 875;
        ClientMessage encoded = JetGetJobIdsCodec.encodeRequest(null, aLong);
        ClientMessage fromFile = clientMessages.get(fileClientMessageIndex);
        compareClientMessages(fromFile, encoded);
    }

    @Test
    public void test_JetGetJobIdsCodec_decodeResponse() {
        int fileClientMessageIndex = 876;
        ClientMessage fromFile = clientMessages.get(fileClientMessageIndex);
        JetGetJobIdsCodec.ResponseParameters parameters = JetGetJobIdsCodec.decodeResponse(fromFile);
        assertTrue(parameters.isResponseExists);
        assertTrue(isEqual(aData, parameters.response));
    }

    @Test
    public void test_JetJoinSubmittedJobCodec_encodeRequest() {
        int fileClientMessageIndex = 877;
        ClientMessage encoded = JetJoinSubmittedJobCodec.encodeRequest(aLong, null);
        ClientMessage fromFile = clientMessages.get(fileClientMessageIndex);
        compareClientMessages(fromFile, encoded);
    }

    @Test
    public void test_JetJoinSubmittedJobCodec_decodeResponse() {
        int fileClientMessageIndex = 878;
    }

    @Test
    public void test_JetGetJobSubmissionTimeCodec_encodeRequest() {
        int fileClientMessageIndex = 879;
        ClientMessage encoded = JetGetJobSubmissionTimeCodec.encodeRequest(aLong, null);
        ClientMessage fromFile = clientMessages.get(fileClientMessageIndex);
        compareClientMessages(fromFile, encoded);
    }

    @Test
    public void test_JetGetJobSubmissionTimeCodec_decodeResponse() {
        int fileClientMessageIndex = 880;
        ClientMessage fromFile = clientMessages.get(fileClientMessageIndex);
        assertTrue(isEqual(aLong, JetGetJobSubmissionTimeCodec.decodeResponse(fromFile)));
    }

    @Test
    public void test_JetGetJobConfigCodec_encodeRequest() {
<<<<<<< HEAD
        int fileClientMessageIndex = 881;
        ClientMessage encoded = JetGetJobConfigCodec.encodeRequest(aLong);
=======
        int fileClientMessageIndex = 877;
        ClientMessage encoded = JetGetJobConfigCodec.encodeRequest(aLong, null);
>>>>>>> 17bbaae9
        ClientMessage fromFile = clientMessages.get(fileClientMessageIndex);
        compareClientMessages(fromFile, encoded);
    }

    @Test
    public void test_JetGetJobConfigCodec_decodeResponse() {
        int fileClientMessageIndex = 882;
        ClientMessage fromFile = clientMessages.get(fileClientMessageIndex);
        assertTrue(isEqual(aData, JetGetJobConfigCodec.decodeResponse(fromFile)));
    }

    @Test
    public void test_JetResumeJobCodec_encodeRequest() {
        int fileClientMessageIndex = 883;
        ClientMessage encoded = JetResumeJobCodec.encodeRequest(aLong);
        ClientMessage fromFile = clientMessages.get(fileClientMessageIndex);
        compareClientMessages(fromFile, encoded);
    }

    @Test
    public void test_JetResumeJobCodec_decodeResponse() {
        int fileClientMessageIndex = 884;
    }

    @Test
    public void test_JetExportSnapshotCodec_encodeRequest() {
        int fileClientMessageIndex = 885;
        ClientMessage encoded = JetExportSnapshotCodec.encodeRequest(aLong, aString, aBoolean);
        ClientMessage fromFile = clientMessages.get(fileClientMessageIndex);
        compareClientMessages(fromFile, encoded);
    }

    @Test
    public void test_JetExportSnapshotCodec_decodeResponse() {
        int fileClientMessageIndex = 886;
    }

    @Test
    public void test_JetGetJobSummaryListCodec_encodeRequest() {
        int fileClientMessageIndex = 887;
        ClientMessage encoded = JetGetJobSummaryListCodec.encodeRequest();
        ClientMessage fromFile = clientMessages.get(fileClientMessageIndex);
        compareClientMessages(fromFile, encoded);
    }

    @Test
    public void test_JetGetJobSummaryListCodec_decodeResponse() {
        int fileClientMessageIndex = 888;
        ClientMessage fromFile = clientMessages.get(fileClientMessageIndex);
        assertTrue(isEqual(aData, JetGetJobSummaryListCodec.decodeResponse(fromFile)));
    }

    @Test
    public void test_JetExistsDistributedObjectCodec_encodeRequest() {
        int fileClientMessageIndex = 889;
        ClientMessage encoded = JetExistsDistributedObjectCodec.encodeRequest(aString, aString);
        ClientMessage fromFile = clientMessages.get(fileClientMessageIndex);
        compareClientMessages(fromFile, encoded);
    }

    @Test
    public void test_JetExistsDistributedObjectCodec_decodeResponse() {
        int fileClientMessageIndex = 890;
        ClientMessage fromFile = clientMessages.get(fileClientMessageIndex);
        assertTrue(isEqual(aBoolean, JetExistsDistributedObjectCodec.decodeResponse(fromFile)));
    }

    @Test
    public void test_JetGetJobMetricsCodec_encodeRequest() {
        int fileClientMessageIndex = 891;
        ClientMessage encoded = JetGetJobMetricsCodec.encodeRequest(aLong);
        ClientMessage fromFile = clientMessages.get(fileClientMessageIndex);
        compareClientMessages(fromFile, encoded);
    }

    @Test
    public void test_JetGetJobMetricsCodec_decodeResponse() {
        int fileClientMessageIndex = 892;
        ClientMessage fromFile = clientMessages.get(fileClientMessageIndex);
        assertTrue(isEqual(aData, JetGetJobMetricsCodec.decodeResponse(fromFile)));
    }

    @Test
    public void test_JetGetJobSuspensionCauseCodec_encodeRequest() {
        int fileClientMessageIndex = 893;
        ClientMessage encoded = JetGetJobSuspensionCauseCodec.encodeRequest(aLong);
        ClientMessage fromFile = clientMessages.get(fileClientMessageIndex);
        compareClientMessages(fromFile, encoded);
    }

    @Test
    public void test_JetGetJobSuspensionCauseCodec_decodeResponse() {
        int fileClientMessageIndex = 894;
        ClientMessage fromFile = clientMessages.get(fileClientMessageIndex);
        assertTrue(isEqual(aData, JetGetJobSuspensionCauseCodec.decodeResponse(fromFile)));
    }

    private void compareClientMessages(ClientMessage binaryMessage, ClientMessage encodedMessage) {
        ClientMessage.Frame binaryFrame, encodedFrame;

        ClientMessage.ForwardFrameIterator binaryFrameIterator = binaryMessage.frameIterator();
        ClientMessage.ForwardFrameIterator encodedFrameIterator = encodedMessage.frameIterator();
        assertTrue("Client message that is read from the binary file does not have any frames", binaryFrameIterator.hasNext());

        while (binaryFrameIterator.hasNext()) {
            binaryFrame = binaryFrameIterator.next();
            encodedFrame = encodedFrameIterator.next();
            assertNotNull("Encoded client message has less frames.", encodedFrame);

            if (binaryFrame.isEndFrame() && !encodedFrame.isEndFrame()) {
                if (encodedFrame.isBeginFrame()) {
                    HazelcastClientUtil.fastForwardToEndFrame(encodedFrameIterator);
                }
                encodedFrame = HazelcastClientUtil.fastForwardToEndFrame(encodedFrameIterator);
            }

            boolean isFinal = binaryFrameIterator.peekNext() == null;
            int flags = isFinal ? encodedFrame.flags | IS_FINAL_FLAG : encodedFrame.flags;
            assertArrayEquals("Frames have different contents", binaryFrame.content, Arrays.copyOf(encodedFrame.content, binaryFrame.content.length));
            assertEquals("Frames have different flags", binaryFrame.flags, flags);
        }
    }
}<|MERGE_RESOLUTION|>--- conflicted
+++ resolved
@@ -6610,42 +6610,16 @@
     }
 
     @Test
-    public void test_MCReloadConfigCodec_encodeRequest() {
+    public void test_SqlExecute_reservedCodec_encodeRequest() {
         int fileClientMessageIndex = 843;
-        ClientMessage encoded = MCReloadConfigCodec.encodeRequest();
-        ClientMessage fromFile = clientMessages.get(fileClientMessageIndex);
-        compareClientMessages(fromFile, encoded);
-    }
-
-    @Test
-    public void test_MCReloadConfigCodec_decodeResponse() {
+        ClientMessage encoded = SqlExecute_reservedCodec.encodeRequest(aString, aListOfData, aLong, anInt);
+        ClientMessage fromFile = clientMessages.get(fileClientMessageIndex);
+        compareClientMessages(fromFile, encoded);
+    }
+
+    @Test
+    public void test_SqlExecute_reservedCodec_decodeResponse() {
         int fileClientMessageIndex = 844;
-    }
-
-    @Test
-    public void test_MCUpdateConfigCodec_encodeRequest() {
-        int fileClientMessageIndex = 845;
-        ClientMessage encoded = MCUpdateConfigCodec.encodeRequest(aString);
-        ClientMessage fromFile = clientMessages.get(fileClientMessageIndex);
-        compareClientMessages(fromFile, encoded);
-    }
-
-    @Test
-    public void test_MCUpdateConfigCodec_decodeResponse() {
-        int fileClientMessageIndex = 846;
-    }
-
-    @Test
-    public void test_SqlExecute_reservedCodec_encodeRequest() {
-        int fileClientMessageIndex = 847;
-        ClientMessage encoded = SqlExecute_reservedCodec.encodeRequest(aString, aListOfData, aLong, anInt);
-        ClientMessage fromFile = clientMessages.get(fileClientMessageIndex);
-        compareClientMessages(fromFile, encoded);
-    }
-
-    @Test
-    public void test_SqlExecute_reservedCodec_decodeResponse() {
-        int fileClientMessageIndex = 848;
         ClientMessage fromFile = clientMessages.get(fileClientMessageIndex);
         SqlExecute_reservedCodec.ResponseParameters parameters = SqlExecute_reservedCodec.decodeResponse(fromFile);
         assertTrue(isEqual(null, parameters.queryId));
@@ -6658,7 +6632,7 @@
 
     @Test
     public void test_SqlFetch_reservedCodec_encodeRequest() {
-        int fileClientMessageIndex = 849;
+        int fileClientMessageIndex = 845;
         ClientMessage encoded = SqlFetch_reservedCodec.encodeRequest(anSqlQueryId, anInt);
         ClientMessage fromFile = clientMessages.get(fileClientMessageIndex);
         compareClientMessages(fromFile, encoded);
@@ -6666,7 +6640,7 @@
 
     @Test
     public void test_SqlFetch_reservedCodec_decodeResponse() {
-        int fileClientMessageIndex = 850;
+        int fileClientMessageIndex = 846;
         ClientMessage fromFile = clientMessages.get(fileClientMessageIndex);
         SqlFetch_reservedCodec.ResponseParameters parameters = SqlFetch_reservedCodec.decodeResponse(fromFile);
         assertTrue(isEqual(null, parameters.rowPage));
@@ -6676,7 +6650,7 @@
 
     @Test
     public void test_SqlCloseCodec_encodeRequest() {
-        int fileClientMessageIndex = 851;
+        int fileClientMessageIndex = 847;
         ClientMessage encoded = SqlCloseCodec.encodeRequest(anSqlQueryId);
         ClientMessage fromFile = clientMessages.get(fileClientMessageIndex);
         compareClientMessages(fromFile, encoded);
@@ -6684,12 +6658,12 @@
 
     @Test
     public void test_SqlCloseCodec_decodeResponse() {
-        int fileClientMessageIndex = 852;
+        int fileClientMessageIndex = 848;
     }
 
     @Test
     public void test_SqlExecuteCodec_encodeRequest() {
-        int fileClientMessageIndex = 853;
+        int fileClientMessageIndex = 849;
         ClientMessage encoded = SqlExecuteCodec.encodeRequest(aString, aListOfData, aLong, anInt, null, aByte, anSqlQueryId, aBoolean);
         ClientMessage fromFile = clientMessages.get(fileClientMessageIndex);
         compareClientMessages(fromFile, encoded);
@@ -6697,7 +6671,7 @@
 
     @Test
     public void test_SqlExecuteCodec_decodeResponse() {
-        int fileClientMessageIndex = 854;
+        int fileClientMessageIndex = 850;
         ClientMessage fromFile = clientMessages.get(fileClientMessageIndex);
         SqlExecuteCodec.ResponseParameters parameters = SqlExecuteCodec.decodeResponse(fromFile);
         assertTrue(isEqual(null, parameters.rowMetadata));
@@ -6708,7 +6682,7 @@
 
     @Test
     public void test_SqlFetchCodec_encodeRequest() {
-        int fileClientMessageIndex = 855;
+        int fileClientMessageIndex = 851;
         ClientMessage encoded = SqlFetchCodec.encodeRequest(anSqlQueryId, anInt);
         ClientMessage fromFile = clientMessages.get(fileClientMessageIndex);
         compareClientMessages(fromFile, encoded);
@@ -6716,7 +6690,7 @@
 
     @Test
     public void test_SqlFetchCodec_decodeResponse() {
-        int fileClientMessageIndex = 856;
+        int fileClientMessageIndex = 852;
         ClientMessage fromFile = clientMessages.get(fileClientMessageIndex);
         SqlFetchCodec.ResponseParameters parameters = SqlFetchCodec.decodeResponse(fromFile);
         assertTrue(isEqual(null, parameters.rowPage));
@@ -6725,7 +6699,7 @@
 
     @Test
     public void test_SqlMappingDdlCodec_encodeRequest() {
-        int fileClientMessageIndex = 857;
+        int fileClientMessageIndex = 853;
         ClientMessage encoded = SqlMappingDdlCodec.encodeRequest(aString);
         ClientMessage fromFile = clientMessages.get(fileClientMessageIndex);
         compareClientMessages(fromFile, encoded);
@@ -6733,14 +6707,14 @@
 
     @Test
     public void test_SqlMappingDdlCodec_decodeResponse() {
-        int fileClientMessageIndex = 858;
+        int fileClientMessageIndex = 854;
         ClientMessage fromFile = clientMessages.get(fileClientMessageIndex);
         assertTrue(isEqual(null, SqlMappingDdlCodec.decodeResponse(fromFile)));
     }
 
     @Test
     public void test_CPSubsystemAddMembershipListenerCodec_encodeRequest() {
-        int fileClientMessageIndex = 859;
+        int fileClientMessageIndex = 855;
         ClientMessage encoded = CPSubsystemAddMembershipListenerCodec.encodeRequest(aBoolean);
         ClientMessage fromFile = clientMessages.get(fileClientMessageIndex);
         compareClientMessages(fromFile, encoded);
@@ -6748,7 +6722,7 @@
 
     @Test
     public void test_CPSubsystemAddMembershipListenerCodec_decodeResponse() {
-        int fileClientMessageIndex = 860;
+        int fileClientMessageIndex = 856;
         ClientMessage fromFile = clientMessages.get(fileClientMessageIndex);
         assertTrue(isEqual(aUUID, CPSubsystemAddMembershipListenerCodec.decodeResponse(fromFile)));
     }
@@ -6763,7 +6737,7 @@
 
     @Test
     public void test_CPSubsystemAddMembershipListenerCodec_handleMembershipEventEvent() {
-        int fileClientMessageIndex = 861;
+        int fileClientMessageIndex = 857;
         ClientMessage fromFile = clientMessages.get(fileClientMessageIndex);
         CPSubsystemAddMembershipListenerCodecHandler handler = new CPSubsystemAddMembershipListenerCodecHandler();
         handler.handle(fromFile);
@@ -6771,7 +6745,7 @@
 
     @Test
     public void test_CPSubsystemRemoveMembershipListenerCodec_encodeRequest() {
-        int fileClientMessageIndex = 862;
+        int fileClientMessageIndex = 858;
         ClientMessage encoded = CPSubsystemRemoveMembershipListenerCodec.encodeRequest(aUUID);
         ClientMessage fromFile = clientMessages.get(fileClientMessageIndex);
         compareClientMessages(fromFile, encoded);
@@ -6779,14 +6753,14 @@
 
     @Test
     public void test_CPSubsystemRemoveMembershipListenerCodec_decodeResponse() {
-        int fileClientMessageIndex = 863;
+        int fileClientMessageIndex = 859;
         ClientMessage fromFile = clientMessages.get(fileClientMessageIndex);
         assertTrue(isEqual(aBoolean, CPSubsystemRemoveMembershipListenerCodec.decodeResponse(fromFile)));
     }
 
     @Test
     public void test_CPSubsystemAddGroupAvailabilityListenerCodec_encodeRequest() {
-        int fileClientMessageIndex = 864;
+        int fileClientMessageIndex = 860;
         ClientMessage encoded = CPSubsystemAddGroupAvailabilityListenerCodec.encodeRequest(aBoolean);
         ClientMessage fromFile = clientMessages.get(fileClientMessageIndex);
         compareClientMessages(fromFile, encoded);
@@ -6794,7 +6768,7 @@
 
     @Test
     public void test_CPSubsystemAddGroupAvailabilityListenerCodec_decodeResponse() {
-        int fileClientMessageIndex = 865;
+        int fileClientMessageIndex = 861;
         ClientMessage fromFile = clientMessages.get(fileClientMessageIndex);
         assertTrue(isEqual(aUUID, CPSubsystemAddGroupAvailabilityListenerCodec.decodeResponse(fromFile)));
     }
@@ -6810,7 +6784,7 @@
 
     @Test
     public void test_CPSubsystemAddGroupAvailabilityListenerCodec_handleGroupAvailabilityEventEvent() {
-        int fileClientMessageIndex = 866;
+        int fileClientMessageIndex = 862;
         ClientMessage fromFile = clientMessages.get(fileClientMessageIndex);
         CPSubsystemAddGroupAvailabilityListenerCodecHandler handler = new CPSubsystemAddGroupAvailabilityListenerCodecHandler();
         handler.handle(fromFile);
@@ -6818,71 +6792,71 @@
 
     @Test
     public void test_CPSubsystemRemoveGroupAvailabilityListenerCodec_encodeRequest() {
+        int fileClientMessageIndex = 863;
+        ClientMessage encoded = CPSubsystemRemoveGroupAvailabilityListenerCodec.encodeRequest(aUUID);
+        ClientMessage fromFile = clientMessages.get(fileClientMessageIndex);
+        compareClientMessages(fromFile, encoded);
+    }
+
+    @Test
+    public void test_CPSubsystemRemoveGroupAvailabilityListenerCodec_decodeResponse() {
+        int fileClientMessageIndex = 864;
+        ClientMessage fromFile = clientMessages.get(fileClientMessageIndex);
+        assertTrue(isEqual(aBoolean, CPSubsystemRemoveGroupAvailabilityListenerCodec.decodeResponse(fromFile)));
+    }
+
+    @Test
+    public void test_JetSubmitJobCodec_encodeRequest() {
+        int fileClientMessageIndex = 865;
+        ClientMessage encoded = JetSubmitJobCodec.encodeRequest(aLong, aData, null, null);
+        ClientMessage fromFile = clientMessages.get(fileClientMessageIndex);
+        compareClientMessages(fromFile, encoded);
+    }
+
+    @Test
+    public void test_JetSubmitJobCodec_decodeResponse() {
+        int fileClientMessageIndex = 866;
+    }
+
+    @Test
+    public void test_JetTerminateJobCodec_encodeRequest() {
         int fileClientMessageIndex = 867;
-        ClientMessage encoded = CPSubsystemRemoveGroupAvailabilityListenerCodec.encodeRequest(aUUID);
-        ClientMessage fromFile = clientMessages.get(fileClientMessageIndex);
-        compareClientMessages(fromFile, encoded);
-    }
-
-    @Test
-    public void test_CPSubsystemRemoveGroupAvailabilityListenerCodec_decodeResponse() {
+        ClientMessage encoded = JetTerminateJobCodec.encodeRequest(aLong, anInt, null);
+        ClientMessage fromFile = clientMessages.get(fileClientMessageIndex);
+        compareClientMessages(fromFile, encoded);
+    }
+
+    @Test
+    public void test_JetTerminateJobCodec_decodeResponse() {
         int fileClientMessageIndex = 868;
-        ClientMessage fromFile = clientMessages.get(fileClientMessageIndex);
-        assertTrue(isEqual(aBoolean, CPSubsystemRemoveGroupAvailabilityListenerCodec.decodeResponse(fromFile)));
-    }
-
-    @Test
-    public void test_JetSubmitJobCodec_encodeRequest() {
+    }
+
+    @Test
+    public void test_JetGetJobStatusCodec_encodeRequest() {
         int fileClientMessageIndex = 869;
-        ClientMessage encoded = JetSubmitJobCodec.encodeRequest(aLong, aData, null, null);
-        ClientMessage fromFile = clientMessages.get(fileClientMessageIndex);
-        compareClientMessages(fromFile, encoded);
-    }
-
-    @Test
-    public void test_JetSubmitJobCodec_decodeResponse() {
+        ClientMessage encoded = JetGetJobStatusCodec.encodeRequest(aLong);
+        ClientMessage fromFile = clientMessages.get(fileClientMessageIndex);
+        compareClientMessages(fromFile, encoded);
+    }
+
+    @Test
+    public void test_JetGetJobStatusCodec_decodeResponse() {
         int fileClientMessageIndex = 870;
-    }
-
-    @Test
-    public void test_JetTerminateJobCodec_encodeRequest() {
+        ClientMessage fromFile = clientMessages.get(fileClientMessageIndex);
+        assertTrue(isEqual(anInt, JetGetJobStatusCodec.decodeResponse(fromFile)));
+    }
+
+    @Test
+    public void test_JetGetJobIdsCodec_encodeRequest() {
         int fileClientMessageIndex = 871;
-        ClientMessage encoded = JetTerminateJobCodec.encodeRequest(aLong, anInt, null);
-        ClientMessage fromFile = clientMessages.get(fileClientMessageIndex);
-        compareClientMessages(fromFile, encoded);
-    }
-
-    @Test
-    public void test_JetTerminateJobCodec_decodeResponse() {
+        ClientMessage encoded = JetGetJobIdsCodec.encodeRequest(null, aLong);
+        ClientMessage fromFile = clientMessages.get(fileClientMessageIndex);
+        compareClientMessages(fromFile, encoded);
+    }
+
+    @Test
+    public void test_JetGetJobIdsCodec_decodeResponse() {
         int fileClientMessageIndex = 872;
-    }
-
-    @Test
-    public void test_JetGetJobStatusCodec_encodeRequest() {
-        int fileClientMessageIndex = 873;
-        ClientMessage encoded = JetGetJobStatusCodec.encodeRequest(aLong);
-        ClientMessage fromFile = clientMessages.get(fileClientMessageIndex);
-        compareClientMessages(fromFile, encoded);
-    }
-
-    @Test
-    public void test_JetGetJobStatusCodec_decodeResponse() {
-        int fileClientMessageIndex = 874;
-        ClientMessage fromFile = clientMessages.get(fileClientMessageIndex);
-        assertTrue(isEqual(anInt, JetGetJobStatusCodec.decodeResponse(fromFile)));
-    }
-
-    @Test
-    public void test_JetGetJobIdsCodec_encodeRequest() {
-        int fileClientMessageIndex = 875;
-        ClientMessage encoded = JetGetJobIdsCodec.encodeRequest(null, aLong);
-        ClientMessage fromFile = clientMessages.get(fileClientMessageIndex);
-        compareClientMessages(fromFile, encoded);
-    }
-
-    @Test
-    public void test_JetGetJobIdsCodec_decodeResponse() {
-        int fileClientMessageIndex = 876;
         ClientMessage fromFile = clientMessages.get(fileClientMessageIndex);
         JetGetJobIdsCodec.ResponseParameters parameters = JetGetJobIdsCodec.decodeResponse(fromFile);
         assertTrue(parameters.isResponseExists);
@@ -6891,7 +6865,7 @@
 
     @Test
     public void test_JetJoinSubmittedJobCodec_encodeRequest() {
-        int fileClientMessageIndex = 877;
+        int fileClientMessageIndex = 873;
         ClientMessage encoded = JetJoinSubmittedJobCodec.encodeRequest(aLong, null);
         ClientMessage fromFile = clientMessages.get(fileClientMessageIndex);
         compareClientMessages(fromFile, encoded);
@@ -6899,12 +6873,12 @@
 
     @Test
     public void test_JetJoinSubmittedJobCodec_decodeResponse() {
-        int fileClientMessageIndex = 878;
+        int fileClientMessageIndex = 874;
     }
 
     @Test
     public void test_JetGetJobSubmissionTimeCodec_encodeRequest() {
-        int fileClientMessageIndex = 879;
+        int fileClientMessageIndex = 875;
         ClientMessage encoded = JetGetJobSubmissionTimeCodec.encodeRequest(aLong, null);
         ClientMessage fromFile = clientMessages.get(fileClientMessageIndex);
         compareClientMessages(fromFile, encoded);
@@ -6912,113 +6886,108 @@
 
     @Test
     public void test_JetGetJobSubmissionTimeCodec_decodeResponse() {
-        int fileClientMessageIndex = 880;
+        int fileClientMessageIndex = 876;
         ClientMessage fromFile = clientMessages.get(fileClientMessageIndex);
         assertTrue(isEqual(aLong, JetGetJobSubmissionTimeCodec.decodeResponse(fromFile)));
     }
 
     @Test
     public void test_JetGetJobConfigCodec_encodeRequest() {
-<<<<<<< HEAD
-        int fileClientMessageIndex = 881;
-        ClientMessage encoded = JetGetJobConfigCodec.encodeRequest(aLong);
-=======
         int fileClientMessageIndex = 877;
         ClientMessage encoded = JetGetJobConfigCodec.encodeRequest(aLong, null);
->>>>>>> 17bbaae9
         ClientMessage fromFile = clientMessages.get(fileClientMessageIndex);
         compareClientMessages(fromFile, encoded);
     }
 
     @Test
     public void test_JetGetJobConfigCodec_decodeResponse() {
+        int fileClientMessageIndex = 878;
+        ClientMessage fromFile = clientMessages.get(fileClientMessageIndex);
+        assertTrue(isEqual(aData, JetGetJobConfigCodec.decodeResponse(fromFile)));
+    }
+
+    @Test
+    public void test_JetResumeJobCodec_encodeRequest() {
+        int fileClientMessageIndex = 879;
+        ClientMessage encoded = JetResumeJobCodec.encodeRequest(aLong);
+        ClientMessage fromFile = clientMessages.get(fileClientMessageIndex);
+        compareClientMessages(fromFile, encoded);
+    }
+
+    @Test
+    public void test_JetResumeJobCodec_decodeResponse() {
+        int fileClientMessageIndex = 880;
+    }
+
+    @Test
+    public void test_JetExportSnapshotCodec_encodeRequest() {
+        int fileClientMessageIndex = 881;
+        ClientMessage encoded = JetExportSnapshotCodec.encodeRequest(aLong, aString, aBoolean);
+        ClientMessage fromFile = clientMessages.get(fileClientMessageIndex);
+        compareClientMessages(fromFile, encoded);
+    }
+
+    @Test
+    public void test_JetExportSnapshotCodec_decodeResponse() {
         int fileClientMessageIndex = 882;
-        ClientMessage fromFile = clientMessages.get(fileClientMessageIndex);
-        assertTrue(isEqual(aData, JetGetJobConfigCodec.decodeResponse(fromFile)));
-    }
-
-    @Test
-    public void test_JetResumeJobCodec_encodeRequest() {
+    }
+
+    @Test
+    public void test_JetGetJobSummaryListCodec_encodeRequest() {
         int fileClientMessageIndex = 883;
-        ClientMessage encoded = JetResumeJobCodec.encodeRequest(aLong);
-        ClientMessage fromFile = clientMessages.get(fileClientMessageIndex);
-        compareClientMessages(fromFile, encoded);
-    }
-
-    @Test
-    public void test_JetResumeJobCodec_decodeResponse() {
+        ClientMessage encoded = JetGetJobSummaryListCodec.encodeRequest();
+        ClientMessage fromFile = clientMessages.get(fileClientMessageIndex);
+        compareClientMessages(fromFile, encoded);
+    }
+
+    @Test
+    public void test_JetGetJobSummaryListCodec_decodeResponse() {
         int fileClientMessageIndex = 884;
-    }
-
-    @Test
-    public void test_JetExportSnapshotCodec_encodeRequest() {
+        ClientMessage fromFile = clientMessages.get(fileClientMessageIndex);
+        assertTrue(isEqual(aData, JetGetJobSummaryListCodec.decodeResponse(fromFile)));
+    }
+
+    @Test
+    public void test_JetExistsDistributedObjectCodec_encodeRequest() {
         int fileClientMessageIndex = 885;
-        ClientMessage encoded = JetExportSnapshotCodec.encodeRequest(aLong, aString, aBoolean);
-        ClientMessage fromFile = clientMessages.get(fileClientMessageIndex);
-        compareClientMessages(fromFile, encoded);
-    }
-
-    @Test
-    public void test_JetExportSnapshotCodec_decodeResponse() {
+        ClientMessage encoded = JetExistsDistributedObjectCodec.encodeRequest(aString, aString);
+        ClientMessage fromFile = clientMessages.get(fileClientMessageIndex);
+        compareClientMessages(fromFile, encoded);
+    }
+
+    @Test
+    public void test_JetExistsDistributedObjectCodec_decodeResponse() {
         int fileClientMessageIndex = 886;
-    }
-
-    @Test
-    public void test_JetGetJobSummaryListCodec_encodeRequest() {
+        ClientMessage fromFile = clientMessages.get(fileClientMessageIndex);
+        assertTrue(isEqual(aBoolean, JetExistsDistributedObjectCodec.decodeResponse(fromFile)));
+    }
+
+    @Test
+    public void test_JetGetJobMetricsCodec_encodeRequest() {
         int fileClientMessageIndex = 887;
-        ClientMessage encoded = JetGetJobSummaryListCodec.encodeRequest();
-        ClientMessage fromFile = clientMessages.get(fileClientMessageIndex);
-        compareClientMessages(fromFile, encoded);
-    }
-
-    @Test
-    public void test_JetGetJobSummaryListCodec_decodeResponse() {
+        ClientMessage encoded = JetGetJobMetricsCodec.encodeRequest(aLong);
+        ClientMessage fromFile = clientMessages.get(fileClientMessageIndex);
+        compareClientMessages(fromFile, encoded);
+    }
+
+    @Test
+    public void test_JetGetJobMetricsCodec_decodeResponse() {
         int fileClientMessageIndex = 888;
         ClientMessage fromFile = clientMessages.get(fileClientMessageIndex);
-        assertTrue(isEqual(aData, JetGetJobSummaryListCodec.decodeResponse(fromFile)));
-    }
-
-    @Test
-    public void test_JetExistsDistributedObjectCodec_encodeRequest() {
+        assertTrue(isEqual(aData, JetGetJobMetricsCodec.decodeResponse(fromFile)));
+    }
+
+    @Test
+    public void test_JetGetJobSuspensionCauseCodec_encodeRequest() {
         int fileClientMessageIndex = 889;
-        ClientMessage encoded = JetExistsDistributedObjectCodec.encodeRequest(aString, aString);
-        ClientMessage fromFile = clientMessages.get(fileClientMessageIndex);
-        compareClientMessages(fromFile, encoded);
-    }
-
-    @Test
-    public void test_JetExistsDistributedObjectCodec_decodeResponse() {
+        ClientMessage encoded = JetGetJobSuspensionCauseCodec.encodeRequest(aLong);
+        ClientMessage fromFile = clientMessages.get(fileClientMessageIndex);
+        compareClientMessages(fromFile, encoded);
+    }
+
+    @Test
+    public void test_JetGetJobSuspensionCauseCodec_decodeResponse() {
         int fileClientMessageIndex = 890;
-        ClientMessage fromFile = clientMessages.get(fileClientMessageIndex);
-        assertTrue(isEqual(aBoolean, JetExistsDistributedObjectCodec.decodeResponse(fromFile)));
-    }
-
-    @Test
-    public void test_JetGetJobMetricsCodec_encodeRequest() {
-        int fileClientMessageIndex = 891;
-        ClientMessage encoded = JetGetJobMetricsCodec.encodeRequest(aLong);
-        ClientMessage fromFile = clientMessages.get(fileClientMessageIndex);
-        compareClientMessages(fromFile, encoded);
-    }
-
-    @Test
-    public void test_JetGetJobMetricsCodec_decodeResponse() {
-        int fileClientMessageIndex = 892;
-        ClientMessage fromFile = clientMessages.get(fileClientMessageIndex);
-        assertTrue(isEqual(aData, JetGetJobMetricsCodec.decodeResponse(fromFile)));
-    }
-
-    @Test
-    public void test_JetGetJobSuspensionCauseCodec_encodeRequest() {
-        int fileClientMessageIndex = 893;
-        ClientMessage encoded = JetGetJobSuspensionCauseCodec.encodeRequest(aLong);
-        ClientMessage fromFile = clientMessages.get(fileClientMessageIndex);
-        compareClientMessages(fromFile, encoded);
-    }
-
-    @Test
-    public void test_JetGetJobSuspensionCauseCodec_decodeResponse() {
-        int fileClientMessageIndex = 894;
         ClientMessage fromFile = clientMessages.get(fileClientMessageIndex);
         assertTrue(isEqual(aData, JetGetJobSuspensionCauseCodec.decodeResponse(fromFile)));
     }
