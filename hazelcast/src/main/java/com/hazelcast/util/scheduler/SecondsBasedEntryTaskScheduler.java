/*
 * Copyright (c) 2008-2013, Hazelcast, Inc. All Rights Reserved.
 *
 * Licensed under the Apache License, Version 2.0 (the "License");
 * you may not use this file except in compliance with the License.
 * You may obtain a copy of the License at
 *
 * http://www.apache.org/licenses/LICENSE-2.0
 *
 * Unless required by applicable law or agreed to in writing, software
 * distributed under the License is distributed on an "AS IS" BASIS,
 * WITHOUT WARRANTIES OR CONDITIONS OF ANY KIND, either express or implied.
 * See the License for the specific language governing permissions and
 * limitations under the License.
 */

package com.hazelcast.util.scheduler;

import com.hazelcast.util.Clock;

import java.util.concurrent.ConcurrentHashMap;
import java.util.concurrent.ConcurrentMap;
import java.util.concurrent.ScheduledExecutorService;
import java.util.concurrent.TimeUnit;

/**
 * Schedule execution of an entry for seconds later.
 * This is kind of like a scheduled executor service but instead of scheduling
 * a execution for a specific millisecond, this service will
 * schedule it with second proximity. If delayMillis is 600 ms for example,
 * then the entry will be scheduled to execute in 1 second. If delayMillis is 2400
 * this the entry will be scheduled to execute in 3 seconds. So delayMillis is
 * ceil-ed to the next second. It gives up from exact time scheduling to gain
 * the power of
 * a) bulk execution of all operations within the same second
 * or
 * b) being able to reschedule (postpone) execution
 */

class SecondsBasedEntryTaskScheduler<K, V> implements EntryTaskScheduler<K, V> {

    private static final long initialTimeMillis = Clock.currentTimeMillis();

    private final ConcurrentMap<K, Integer> secondsOfKeys = new ConcurrentHashMap<K, Integer>(1000);
    private final ConcurrentMap<Integer, ConcurrentMap<K, ScheduledEntry<K, V>>> scheduledEntries = new ConcurrentHashMap<Integer, ConcurrentMap<K, ScheduledEntry<K, V>>>(1000);
    private final ScheduledExecutorService scheduledExecutorService;
<<<<<<< HEAD
    private final ScheduledEntryProcessor entryProcessor;
    private final boolean postponesSchedule;

    SecondsBasedEntryTaskScheduler(ScheduledExecutorService scheduledExecutorService, ScheduledEntryProcessor entryProcessor, boolean postponesSchedule) {
        this.scheduledExecutorService = scheduledExecutorService;
        this.entryProcessor = entryProcessor;
        this.postponesSchedule = postponesSchedule;
=======
    private final Object entryProcessor;
    private final boolean bulk;

    SecondsBasedEntryTaskScheduler(ScheduledExecutorService scheduledExecutorService, Object entryProcessor) {
        if (entryProcessor instanceof ScheduledEntryProcessor || entryProcessor instanceof BulkScheduledEntryProcessor) {
            this.scheduledExecutorService = scheduledExecutorService;
            this.entryProcessor = entryProcessor;
            this.bulk = (entryProcessor instanceof BulkScheduledEntryProcessor);
        } else {
            throw new IllegalArgumentException();
        }
>>>>>>> 74894c3f
    }

    public boolean schedule(long delayMillis, K key, V value) {
        if (postponesSchedule) {
            return scheduleEntry(delayMillis, key, value);
        } else {
            return scheduleIfNew(delayMillis, key, value);
        }
    }

    public ScheduledEntry<K, V> cancel(K key) {
        final Integer second = secondsOfKeys.remove(key);
        if (second != null) {
            final ConcurrentMap<K, ScheduledEntry<K, V>> entries = scheduledEntries.get(second);
            if (entries != null) {
                return entries.remove(key);
            }
        }
        return null;
    }

    private boolean scheduleEntry(long delayMillis, K key, V value) {
        final int delaySeconds = ceilToSecond(delayMillis);
        final Integer newSecond = findRelativeSecond(delayMillis);
        final Integer existingSecond = secondsOfKeys.put(key, newSecond);
        if (existingSecond != null) {
            if (existingSecond.equals(newSecond)) {
                return false;
            }
            removeKeyFromSecond(key, existingSecond);
        }
        doSchedule(new ScheduledEntry<K, V>(key, value, delayMillis, delaySeconds), newSecond);
        return true;
    }

    private boolean scheduleIfNew(long delayMillis, K key, V value) {
        final int delaySeconds = ceilToSecond(delayMillis);
        final Integer newSecond = findRelativeSecond(delayMillis);
        if (secondsOfKeys.putIfAbsent(key, newSecond) != null) return false;
        doSchedule(new ScheduledEntry<K, V>(key, value, delayMillis, delaySeconds), newSecond);
        return true;
    }

    private int findRelativeSecond(long delayMillis) {
        long now = Clock.currentTimeMillis();
        long d = (now + delayMillis - initialTimeMillis);
        return ceilToSecond(d);
    }

    private int ceilToSecond(long delayMillis) {
        return (int) Math.ceil(delayMillis / 1000d);
    }

    private void doSchedule(ScheduledEntry<K, V> entry, Integer second) {
        ConcurrentMap<K, ScheduledEntry<K, V>> entries = scheduledEntries.get(second);
        boolean shouldSchedule = false;
        if (entries == null) {
            entries = new ConcurrentHashMap<K, ScheduledEntry<K, V>>(10);
            ConcurrentMap<K, ScheduledEntry<K, V>> existingScheduleKeys = scheduledEntries.putIfAbsent(second, entries);
            if (existingScheduleKeys != null) {
                entries = existingScheduleKeys;
            } else {
                // we created the second
                // so we will schedule its execution
                shouldSchedule = true;
            }
        }
        entries.put(entry.getKey(), entry);
        if (shouldSchedule) {
            schedule(second, entry.getActualDelaySeconds());
        }
    }

    private void removeKeyFromSecond(K key, Integer existingSecond) {
        ConcurrentMap<K, ScheduledEntry<K, V>> scheduledKeys = scheduledEntries.get(existingSecond);
        if (scheduledKeys != null) {
            scheduledKeys.remove(key);
        }
    }

    private void schedule(final Integer second, final int delaySeconds) {
        scheduledExecutorService.schedule(new EntryProcessorExecutor(second), delaySeconds, TimeUnit.SECONDS);
    }

    private class EntryProcessorExecutor implements Runnable {
        private final Integer second;

        private EntryProcessorExecutor(Integer second) {
            this.second = second;
        }

        public void run() {
            final ConcurrentMap<K, ScheduledEntry<K, V>> entries = scheduledEntries.remove(second);
            if (entries == null || entries.isEmpty()) return;
            for (K key : entries.keySet()) {
                // todo there is a concurrency problem here. you should put the object you can remove to a seperate list then send them
                secondsOfKeys.remove(key);
            }
            entryProcessor.process(SecondsBasedEntryTaskScheduler.this, entries.values());
        }
    }

    public void cancelAll() {
        secondsOfKeys.clear();
        scheduledEntries.clear();
    }

    @Override
    public String toString() {
        return "EntryTaskScheduler{" +
                "secondsOfKeys=" + secondsOfKeys.size() +
                ", scheduledEntries [" + scheduledEntries.size() + "] =" + scheduledEntries.keySet() +
                '}';
    }
}<|MERGE_RESOLUTION|>--- conflicted
+++ resolved
@@ -44,7 +44,6 @@
     private final ConcurrentMap<K, Integer> secondsOfKeys = new ConcurrentHashMap<K, Integer>(1000);
     private final ConcurrentMap<Integer, ConcurrentMap<K, ScheduledEntry<K, V>>> scheduledEntries = new ConcurrentHashMap<Integer, ConcurrentMap<K, ScheduledEntry<K, V>>>(1000);
     private final ScheduledExecutorService scheduledExecutorService;
-<<<<<<< HEAD
     private final ScheduledEntryProcessor entryProcessor;
     private final boolean postponesSchedule;
 
@@ -52,19 +51,6 @@
         this.scheduledExecutorService = scheduledExecutorService;
         this.entryProcessor = entryProcessor;
         this.postponesSchedule = postponesSchedule;
-=======
-    private final Object entryProcessor;
-    private final boolean bulk;
-
-    SecondsBasedEntryTaskScheduler(ScheduledExecutorService scheduledExecutorService, Object entryProcessor) {
-        if (entryProcessor instanceof ScheduledEntryProcessor || entryProcessor instanceof BulkScheduledEntryProcessor) {
-            this.scheduledExecutorService = scheduledExecutorService;
-            this.entryProcessor = entryProcessor;
-            this.bulk = (entryProcessor instanceof BulkScheduledEntryProcessor);
-        } else {
-            throw new IllegalArgumentException();
-        }
->>>>>>> 74894c3f
     }
 
     public boolean schedule(long delayMillis, K key, V value) {
@@ -160,7 +146,7 @@
             final ConcurrentMap<K, ScheduledEntry<K, V>> entries = scheduledEntries.remove(second);
             if (entries == null || entries.isEmpty()) return;
             for (K key : entries.keySet()) {
-                // todo there is a concurrency problem here. you should put the object you can remove to a seperate list then send them
+                // TODO: there is a concurrency problem here. you should put the object you can remove to a separate list then send them
                 secondsOfKeys.remove(key);
             }
             entryProcessor.process(SecondsBasedEntryTaskScheduler.this, entries.values());
