--- conflicted
+++ resolved
@@ -47,30 +47,7 @@
         List<String[]> stringValues = stream(values)
                 .map(row -> stream(row).map(value -> value == null ? null : value.toString()).toArray(String[]::new))
                 .collect(Collectors.toList());
-<<<<<<< HEAD
-        create(sqlService, tableName, names, types, stringValues);
-    }
-
-    public static void create(
-            SqlService sqlService,
-            String tableName
-    ) {
-        String sql = "CREATE MAPPING " + tableName + " TYPE " + TYPE_NAME + "";
-        System.out.println(sql);
-        sqlService.execute(sql).updateCount();
-    }
-
-    public static void create(
-            SqlService sqlService,
-            String tableName,
-            List<String> names,
-            List<QueryDataTypeFamily> types,
-            List<String[]> values
-    ) {
-        TestAbstractSqlConnector.create(sqlService, TYPE_NAME, tableName, names, types, values);
-=======
         TestAbstractSqlConnector.create(sqlService, TYPE_NAME, tableName, names, types, stringValues, true);
->>>>>>> 73f11adc
     }
 
     @Override
