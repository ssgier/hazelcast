--- conflicted
+++ resolved
@@ -79,11 +79,7 @@
  * @param <K> key type
  * @param <V> value type
  */
-<<<<<<< HEAD
-@SuppressWarnings({"checkstyle:methodcount", "checkstyle:ClassFanOutComplexity"})
-=======
 @SuppressWarnings({"checkstyle:methodcount", "checkstyle:classfanoutcomplexity"})
->>>>>>> 53b95428
 public class ReplicatedMapProxy<K, V> extends AbstractDistributedObject<ReplicatedMapService>
         implements ReplicatedMap<K, V>, InitializingObject {
 
