--- conflicted
+++ resolved
@@ -18,10 +18,7 @@
 
 import com.hazelcast.core.HazelcastException;
 
-<<<<<<< HEAD
 import java.util.Collection;
-=======
->>>>>>> 253b515b
 import java.util.UUID;
 
 /**
@@ -94,6 +91,10 @@
         return new HazelcastSqlException(code, message, null, originatingMemberId);
     }
 
+    public static HazelcastSqlException memberConnection(UUID memberId) {
+        return error(SqlErrorCode.MEMBER_CONNECTION, "Connection to member is broken: " + memberId);
+    }
+
     public static HazelcastSqlException memberLeave(UUID memberId) {
         return error(SqlErrorCode.MEMBER_LEAVE, "Participating member has left the topology: " + memberId);
     }
@@ -112,10 +113,6 @@
 
     public static HazelcastSqlException cancelledByUser() {
         return error(SqlErrorCode.CANCELLED_BY_USER, "Query was cancelled by user");
-    }
-
-    public static HazelcastSqlException memberConnection(UUID memberId) {
-        return error(SqlErrorCode.MEMBER_CONNECTION, "Connection to member is broken: " + memberId);
     }
 
     /**
