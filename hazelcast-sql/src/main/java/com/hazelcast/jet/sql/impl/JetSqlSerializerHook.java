--- conflicted
+++ resolved
@@ -27,11 +27,7 @@
 import com.hazelcast.jet.sql.impl.expression.json.JsonParseFunction;
 import com.hazelcast.jet.sql.impl.expression.json.JsonQueryFunction;
 import com.hazelcast.jet.sql.impl.expression.json.JsonValueFunction;
-<<<<<<< HEAD
-import com.hazelcast.jet.sql.impl.processors.JetSqlRow;
 import com.hazelcast.jet.sql.impl.processors.RootResultConsumerSink;
-=======
->>>>>>> f34dba56
 import com.hazelcast.nio.serialization.DataSerializableFactory;
 import com.hazelcast.nio.serialization.IdentifiedDataSerializable;
 import com.hazelcast.sql.impl.exec.scan.MapIndexScanMetadata;
@@ -51,15 +47,10 @@
     public static final int JSON_VALUE = 2;
     public static final int JSON_OBJECT = 3;
     public static final int JSON_ARRAY = 4;
-<<<<<<< HEAD
-    public static final int JET_SQL_ROW = 5;
-    public static final int MAP_INDEX_SCAN_METADATA = 6;
-    public static final int ROW_PROJECTOR_PROCESSOR_SUPPLIER = 7;
-    public static final int KV_ROW_PROJECTOR_SUPPLIER = 8;
-    public static final int ROOT_RESULT_CONSUMER_SINK_SUPPLIER = 9;
-=======
     public static final int MAP_INDEX_SCAN_METADATA = 5;
->>>>>>> f34dba56
+    public static final int ROW_PROJECTOR_PROCESSOR_SUPPLIER = 6;
+    public static final int KV_ROW_PROJECTOR_SUPPLIER = 7;
+    public static final int ROOT_RESULT_CONSUMER_SINK_SUPPLIER = ;
 
     public static final int LEN = ROOT_RESULT_CONSUMER_SINK_SUPPLIER + 1;
 
