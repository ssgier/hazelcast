/*
 * Copyright (c) 2008-2020, Hazelcast, Inc. All Rights Reserved.
 *
 * Licensed under the Apache License, Version 2.0 (the "License");
 * you may not use this file except in compliance with the License.
 * You may obtain a copy of the License at
 *
 * http://www.apache.org/licenses/LICENSE-2.0
 *
 * Unless required by applicable law or agreed to in writing, software
 * distributed under the License is distributed on an "AS IS" BASIS,
 * WITHOUT WARRANTIES OR CONDITIONS OF ANY KIND, either express or implied.
 * See the License for the specific language governing permissions and
 * limitations under the License.
 */

package com.hazelcast.sql.impl.operation;

import com.hazelcast.core.HazelcastInstance;
import com.hazelcast.instance.impl.HazelcastInstanceProxy;
import com.hazelcast.internal.serialization.InternalSerializationService;
import com.hazelcast.internal.util.collection.PartitionIdSet;
import com.hazelcast.spi.impl.NodeEngineImpl;
import com.hazelcast.sql.SqlErrorCode;
import com.hazelcast.sql.impl.NodeServiceProviderImpl;
import com.hazelcast.sql.impl.QueryId;
import com.hazelcast.sql.impl.SqlInternalService;
import com.hazelcast.sql.impl.SqlServiceImpl;
import com.hazelcast.sql.impl.SqlTestSupport;
import com.hazelcast.sql.impl.exec.AbstractUpstreamAwareExec;
import com.hazelcast.sql.impl.exec.CreateExecPlanNodeVisitor;
import com.hazelcast.sql.impl.exec.CreateExecPlanNodeVisitorCallback;
import com.hazelcast.sql.impl.exec.Exec;
import com.hazelcast.sql.impl.exec.IterationResult;
import com.hazelcast.sql.impl.exec.root.BlockingRootResultConsumer;
import com.hazelcast.sql.impl.plan.Plan;
import com.hazelcast.sql.impl.plan.node.PlanNode;
import com.hazelcast.sql.impl.plan.node.PlanNodeVisitor;
import com.hazelcast.sql.impl.plan.node.UniInputPlanNode;
import com.hazelcast.sql.impl.plan.node.io.ReceivePlanNode;
import com.hazelcast.sql.impl.row.EmptyRowBatch;
import com.hazelcast.sql.impl.row.ListRowBatch;
import com.hazelcast.sql.impl.row.Row;
import com.hazelcast.sql.impl.row.RowBatch;
import com.hazelcast.sql.impl.type.QueryDataType;
import com.hazelcast.test.HazelcastSerialClassRunner;
import com.hazelcast.test.TestHazelcastInstanceFactory;
import com.hazelcast.test.annotation.ParallelJVMTest;
import com.hazelcast.test.annotation.QuickTest;
import org.junit.After;
import org.junit.Before;
import org.junit.Ignore;
import org.junit.Test;
import org.junit.experimental.categories.Category;
import org.junit.runner.RunWith;

import java.util.ArrayList;
import java.util.Collections;
import java.util.HashMap;
import java.util.List;
import java.util.Map;
import java.util.UUID;
import java.util.concurrent.BlockingQueue;
import java.util.concurrent.LinkedBlockingQueue;

import static org.junit.Assert.assertNotNull;
import static org.junit.Assert.assertNull;
import static org.junit.Assert.assertTrue;
import static org.junit.Assert.fail;

/**
 * A set of integration tests for query message processing on a single member.
 * <p>
 * Abbreviations:
 * <ul>
 *     <li>E - execute</li>
 *     <li>Bx - batch request with x ordinal</li>
 *     <li>C - cancel</li>
 *     <li>L - leave of the other member</li>
 * </ul>
 */
@RunWith(HazelcastSerialClassRunner.class)
@Category({QuickTest.class, ParallelJVMTest.class})
public class QueryOperationHandlerTest extends SqlTestSupport {

    private static final int EDGE_ID = 1;
    private static final int BATCH_SIZE = 100;

    private static final long STATE_CHECK_FREQUENCY = 100L;

    private static volatile State testState;

    private TestHazelcastInstanceFactory factory;

    private HazelcastInstanceProxy initiator;
    private HazelcastInstanceProxy participant;

    private UUID initiatorId;
    private UUID participantId;

    private SqlInternalService initiatorService;
    private SqlInternalService participantService;

    private Map<UUID, PartitionIdSet> partitionMap;

    private QueryExecuteOperation initiatorExecuteOperation;
    private QueryBatchExchangeOperation initiatorBatch1Operation;
    private QueryBatchExchangeOperation initiatorBatch2Operation;
    private QueryCancelOperation initiatorCancelOperation;

    private QueryExecuteOperation participantExecuteOperation;
    private QueryBatchExchangeOperation participantBatch1Operation;
    private QueryBatchExchangeOperation participantBatch2Operation;
    private QueryCancelOperation participantCancelOperation;

    private QueryOperationChannel toInitiatorChannel;
    private QueryOperationChannel toParticipantChannel;

    @Before
    public void before() {
        factory = new TestHazelcastInstanceFactory(2);

        initiator = (HazelcastInstanceProxy) factory.newHazelcastInstance();
        participant = (HazelcastInstanceProxy) factory.newHazelcastInstance();

        initiatorId = initiator.getLocalEndpoint().getUuid();
        participantId = participant.getLocalEndpoint().getUuid();

        initiatorService = setInternalService(initiator, STATE_CHECK_FREQUENCY);
        participantService = setInternalService(participant, STATE_CHECK_FREQUENCY);

        partitionMap = new HashMap<>();
        partitionMap.put(initiatorId, new PartitionIdSet(2, Collections.singletonList(1)));
        partitionMap.put(participantId, new PartitionIdSet(1, Collections.singletonList(2)));

        // Start the query with maximum timeout by default.
        prepare(Long.MAX_VALUE);
    }

    private void prepare(long timeout) {
        testState = startQueryOnInitiator(timeout);

        initiatorExecuteOperation = createExecuteOperation(initiatorId);
        participantExecuteOperation = createExecuteOperation(participantId);

        initiatorBatch1Operation = createBatch1Operation(initiatorId);
        participantBatch1Operation = createBatch1Operation(participantId);

        initiatorBatch2Operation = createBatch2Operation(initiatorId);
        participantBatch2Operation = createBatch2Operation(participantId);

        initiatorCancelOperation = createCancelOperation(participantId);
        participantCancelOperation = createCancelOperation(initiatorId);

        toInitiatorChannel = participantService.getOperationHandler().createChannel(participantId, initiatorId);
        toParticipantChannel = initiatorService.getOperationHandler().createChannel(initiatorId, participantId);
    }

    @After
    public void after() {
        if (factory != null) {
            factory.shutdownAll();
        }
    }

    @Test
    public void test_initiator_timeout() {
        stopQueryOnInitiator();
        prepare(50L);

        sendToInitiator(initiatorExecuteOperation);
        checkNoQueryOnInitiator();
    }

    @Test
    public void test_initiator_E_B1_B2_C() {
        // EXECUTE
        sendToInitiator(initiatorExecuteOperation);
        testState.assertStartedEventually();

        // BATCH 1
        sendToInitiator(initiatorBatch1Operation);
        ListRowBatch batch = testState.assertRowsArrived(BATCH_SIZE);
        checkMonotonicBatch(batch, 0, BATCH_SIZE);

        // BATCH 2
        sendToInitiator(initiatorBatch2Operation);
        batch = testState.assertRowsArrived(BATCH_SIZE);
        checkMonotonicBatch(batch, BATCH_SIZE, BATCH_SIZE);
        testState.assertCompletedEventually();
        checkNoQueryOnInitiator();

        // CANCEL
        sendToInitiator(initiatorCancelOperation);
        checkNoQueryOnInitiator();
    }

    @Test
    public void test_initiator_E_B1_C_B2() {
        // EXECUTE
        sendToInitiator(initiatorExecuteOperation);
        testState.assertStartedEventually();

        // BATCH 1
        sendToInitiator(initiatorBatch1Operation);
        ListRowBatch batch = testState.assertRowsArrived(BATCH_SIZE);
        checkMonotonicBatch(batch, 0, BATCH_SIZE);

        // CANCEL
        sendToInitiator(initiatorCancelOperation);
        checkNoQueryOnInitiator();

        // BATCH 2
        sendToInitiator(initiatorBatch2Operation);
        checkNoQueryOnInitiator();
        testState.assertNoRows();
    }

    @Test
    public void test_initiator_E_C_B1_B2() {
        // EXECUTE
        sendToInitiator(initiatorExecuteOperation);
        testState.assertStartedEventually();

        // CANCEL
        sendToInitiator(initiatorCancelOperation);
        checkNoQueryOnInitiator();

        // BATCH 1
        sendToInitiator(initiatorBatch1Operation);
        checkNoQueryOnInitiator();

        // BATCH 2
        sendToInitiator(initiatorBatch2Operation);
        checkNoQueryOnInitiator();
        testState.assertNoRows();
    }

    @Test
    public void test_initiator_E_L_B() {
        // EXECUTE
        sendToInitiator(initiatorExecuteOperation);
        testState.assertStartedEventually();

        // LEAVE
        participant.shutdown();
        checkNoQueryOnInitiator();

        // BATCH
        sendToInitiator(initiatorBatch1Operation);
        checkNoQueryOnInitiator();
    }

    @Test
    public void test_participant_E_B1_B2_C() {
        // EXECUTE
        sendToParticipant(participantExecuteOperation);
        testState.assertStartedEventually();

        // BATCH 1
        sendToParticipant(participantBatch1Operation);
        ListRowBatch batch = testState.assertRowsArrived(BATCH_SIZE);
        checkMonotonicBatch(batch, 0, BATCH_SIZE);

        // BATCH 2
        sendToParticipant(participantBatch2Operation);
        batch = testState.assertRowsArrived(BATCH_SIZE);
        checkMonotonicBatch(batch, BATCH_SIZE, BATCH_SIZE);
        testState.assertCompletedEventually();
        checkNoQueryOnParticipant();

        // CANCEL
        sendToParticipant(participantCancelOperation);
        checkNoQueryOnParticipant();
    }

    @Test
    public void test_participant_E_B1_C_B2() {
        // EXECUTE
        sendToParticipant(participantExecuteOperation);
        testState.assertStartedEventually();

        // BATCH 1
        sendToParticipant(participantBatch1Operation);
        ListRowBatch batch = testState.assertRowsArrived(BATCH_SIZE);
        checkMonotonicBatch(batch, 0, BATCH_SIZE);

        // CANCEL
        sendToParticipant(participantCancelOperation);
        checkNoQueryOnParticipant();

        // BATCH 2
        sendToParticipant(participantBatch2Operation);
        checkQueryOnParticipant();
        stopQueryOnInitiator();
        checkNoQueryOnParticipant();
        testState.assertNoRows();
    }

    @Test
    public void test_participant_E_C_B1_B2() {
        // EXECUTE
        sendToParticipant(participantExecuteOperation);
        testState.assertStartedEventually();

        // CANCEL
        sendToParticipant(participantCancelOperation);
        checkNoQueryOnParticipant();

        // BATCH 1
        sendToParticipant(participantBatch1Operation);
        checkQueryOnParticipant();

        // BATCH 2
        sendToParticipant(participantBatch2Operation);
        checkQueryOnParticipant();
        stopQueryOnInitiator();
        checkNoQueryOnParticipant();
        testState.assertNoRows();
    }

    @Ignore("https://github.com/hazelcast/hazelcast/issues/16868")
    @Test
    public void test_participant_C_E_B1_B2() {
        fail("Cannot handle reordered cancel -> execute");
    }

    @Test
    public void test_participant_B1_E_B2_C() {
        // BATCH 1
        sendToParticipant(participantBatch1Operation);
        checkQueryOnParticipant();

        // EXECUTE
        sendToParticipant(participantExecuteOperation);
        testState.assertStartedEventually();

        // BATCH 2
        sendToParticipant(participantBatch2Operation);
        RowBatch batch = testState.assertRowsArrived(BATCH_SIZE * 2);
        checkMonotonicBatch(batch, 0, BATCH_SIZE * 2);
        testState.assertCompletedEventually();
        checkNoQueryOnParticipant();

        // CANCEL
        sendToParticipant(participantCancelOperation);
        checkNoQueryOnParticipant();
    }

    @Test
    public void test_participant_B1_E_C_B2() {
        // BATCH 1
        sendToParticipant(participantBatch1Operation);
        checkQueryOnParticipant();

        // EXECUTE
        sendToParticipant(participantExecuteOperation);
        testState.assertStartedEventually();
        RowBatch batch = testState.assertRowsArrived(BATCH_SIZE);
        checkMonotonicBatch(batch, 0, BATCH_SIZE);

        // CANCEL
        sendToParticipant(participantCancelOperation);
        checkNoQueryOnParticipant();

        // BATCH 2
        sendToParticipant(participantBatch2Operation);
        checkQueryOnParticipant();
        stopQueryOnInitiator();
        checkNoQueryOnParticipant();
        testState.assertNoRows();
    }

    @Ignore("https://github.com/hazelcast/hazelcast/issues/16868")
    @Test
    public void test_participant_B1_C_E_B2() {
        fail("Cannot handle reordered cancel -> execute");
    }

    @Ignore("https://github.com/hazelcast/hazelcast/issues/16868")
    @Test
    public void test_participant_C_B1_E_B2() {
        fail("Cannot handle reordered cancel -> execute");
    }

    @Test
    public void test_participant_B1_B2_E_C() {
        // BATCH 1
        sendToParticipant(participantBatch1Operation);
        checkQueryOnParticipant();

        // BATCH 2
        sendToParticipant(participantBatch2Operation);
        checkQueryOnParticipant();

        // EXECUTE
        sendToParticipant(participantExecuteOperation);
        testState.assertStartedEventually();

        // BATCH 2
        RowBatch batch = testState.assertRowsArrived(BATCH_SIZE * 2);
        checkMonotonicBatch(batch, 0, BATCH_SIZE * 2);
        testState.assertCompletedEventually();
        checkNoQueryOnParticipant();

        // CANCEL
        sendToParticipant(participantCancelOperation);
        checkNoQueryOnParticipant();
    }

    @Ignore("https://github.com/hazelcast/hazelcast/issues/16868")
    @Test
    public void test_participant_B1_B2_C_E() {
        fail("Cannot handle reordered cancel -> execute");
    }

    @Ignore("https://github.com/hazelcast/hazelcast/issues/16868")
    @Test
    public void test_participant_B1_C_B2_E() {
        fail("Cannot handle reordered cancel -> execute");
    }

    @Ignore("https://github.com/hazelcast/hazelcast/issues/16868")
    @Test
    public void test_participant_C_B1_B2_E() {
        fail("Cannot handle reordered cancel -> execute");
    }

    @Test
    public void test_participant_E_L_B() {
        // EXECUTE
        sendToParticipant(participantExecuteOperation);
        testState.assertStartedEventually();

        // LEAVE
        initiator.shutdown();
        checkNoQueryOnParticipant();

        // BATCH
        sendToParticipant(participantBatch1Operation);
        checkNoQueryOnParticipant();
    }

    private QueryExecuteOperation createExecuteOperation(UUID toMemberId) {
        PlanNode node = new ParticipantNode(
            1, new ReceivePlanNode(2, EDGE_ID, Collections.singletonList(QueryDataType.INT))
        );

        QueryExecuteOperationFragment fragment = new QueryExecuteOperationFragment(
            node,
            QueryExecuteOperationFragmentMapping.EXPLICIT,
            Collections.singletonList(toMemberId)
        );

        return new QueryExecuteOperation(
            testState.getQueryId(),
            partitionMap,
            Collections.singletonList(fragment),
            Collections.singletonMap(EDGE_ID, 0),
            Collections.singletonMap(EDGE_ID, 0),
            Collections.singletonMap(EDGE_ID, Long.MAX_VALUE),
            Collections.emptyList()
        );
    }

    private QueryBatchExchangeOperation createBatch1Operation(UUID toMemberId) {
        return new QueryBatchExchangeOperation(
            testState.getQueryId(),
            EDGE_ID,
            toMemberId,
            createMonotonicBatch(0, BATCH_SIZE),
            false,
            Long.MAX_VALUE
        );
    }

    private QueryBatchExchangeOperation createBatch2Operation(UUID toMemberId) {
        return new QueryBatchExchangeOperation(
            testState.getQueryId(),
            EDGE_ID,
            toMemberId,
            createMonotonicBatch(BATCH_SIZE, BATCH_SIZE),
            true,
            Long.MAX_VALUE
        );
    }

    private QueryCancelOperation createCancelOperation(UUID fromMemberId) {
        return new QueryCancelOperation(
            testState.getQueryId(),
            SqlErrorCode.GENERIC,
            "Error",
            fromMemberId
        );
    }

    private State startQueryOnInitiator(long timeout) {
        Plan plan = new Plan(
            partitionMap,
            Collections.emptyList(),
            Collections.emptyList(),
            Collections.emptyMap(),
            Collections.emptyMap(),
            Collections.emptyMap(),
            null, null,
            null,
<<<<<<< HEAD
=======
            QueryParameterMetadata.EMPTY,
>>>>>>> 5e43956b
            null,
            Collections.emptySet()
        );

        QueryId queryId = initiatorService.getStateRegistry().onInitiatorQueryStarted(
            initiatorId,
            timeout,
            plan,
<<<<<<< HEAD
            null, null,
=======
            null,
            null,
>>>>>>> 5e43956b
            new BlockingRootResultConsumer(),
            initiatorService.getOperationHandler()
        ).getQueryId();

        testState = new State(queryId);

        return testState;
    }

    private void stopQueryOnInitiator() {
        initiatorService.getStateRegistry().onQueryCompleted(testState.getQueryId());
    }

    private void sendToInitiator(QueryOperation operation) {
        send(participantId, initiatorId, operation);
    }

    private void sendToParticipant(QueryOperation operation) {
        send(initiatorId, participantId, operation);
    }

    private void send(UUID fromId, UUID toId, QueryOperation operation) {
        SqlInternalService fromService = fromId.equals(initiatorId) ? initiatorService : participantService;
        QueryOperationChannel toChannel = toId.equals(initiatorId) ? toInitiatorChannel : toParticipantChannel;

        if (operation instanceof QueryBatchExchangeOperation) {
            toChannel.submit(operation);
        } else {
            fromService.getOperationHandler().submit(
                fromId,
                toId,
                operation
            );
        }

        try {
            Thread.sleep(50L);
        } catch (InterruptedException e) {
            // No-op.
        }
    }

    private void checkNoQueryOnInitiator() {
        checkNoQuery(initiatorService);
    }

    private void checkQueryOnParticipant() {
        checkQuery(participantService);
    }

    private void checkNoQueryOnParticipant() {
        checkNoQuery(participantService);
    }

    private void checkQuery(SqlInternalService service) {
        assertTrueEventually(() -> assertNotNull(service.getStateRegistry().getState(testState.getQueryId())));
    }

    private void checkNoQuery(SqlInternalService service) {
        assertTrueEventually(() -> assertNull(service.getStateRegistry().getState(testState.getQueryId())));
    }

    private static SqlServiceImpl getService(HazelcastInstance instance) {
        return ((HazelcastInstanceProxy) instance).getOriginal().node.nodeEngine.getSqlService();
    }

    private static SqlInternalService setInternalService(HazelcastInstanceProxy member, long stateCheckFrequency) {
        // Stop the old service.
        getService(member).getInternalService().shutdown();

        // Start the new one.
        NodeEngineImpl nodeEngine = member.getOriginal().node.nodeEngine;

        NodeServiceProviderImpl nodeServiceProvider = new NodeServiceProviderImpl(nodeEngine);

        String instanceName = nodeEngine.getHazelcastInstance().getName();
        InternalSerializationService serializationService = (InternalSerializationService) nodeEngine.getSerializationService();

        SqlInternalService internalService = new SqlInternalService(
            instanceName,
            nodeServiceProvider,
            serializationService,
            Runtime.getRuntime().availableProcessors(),
            Runtime.getRuntime().availableProcessors(),
            1000,
            stateCheckFrequency,
<<<<<<< HEAD
            Long.MAX_VALUE,
=======
>>>>>>> 5e43956b
            null
        );

        internalService.start();

        getService(member).setInternalService(internalService);

        return internalService;
    }

    @SuppressWarnings("unused")
    private static class ParticipantNode extends UniInputPlanNode implements CreateExecPlanNodeVisitorCallback {
        private ParticipantNode() {
            // No-op.
        }

        private ParticipantNode(int id, PlanNode upstream) {
            super(id, upstream);
        }

        @Override
        protected void visit0(PlanNodeVisitor visitor) {
            visitor.onOtherNode(this);
        }

        @Override
        public void onVisit(CreateExecPlanNodeVisitor visitor) {
            visitor.setExec(new ParticipantExec(id, visitor.pop()));
        }
    }

    private static class ParticipantExec extends AbstractUpstreamAwareExec {

        private ParticipantExec(int id, Exec upstream) {
            super(id, upstream);
        }

        @Override
        protected IterationResult advance0() {
            testState.onAdvance();

            while (true) {
                if (!state.advance()) {
                    return IterationResult.WAIT;
                }

                testState.pushRows(state.consumeBatch());

                if (state.isDone()) {
                    testState.onCompleted();

                    return IterationResult.FETCHED_DONE;
                }
            }
        }

        @Override
        protected RowBatch currentBatch0() {
            return EmptyRowBatch.INSTANCE;
        }
    }

    private static class State {

        private final QueryId queryId;

        private volatile boolean started;
        private volatile boolean completed;

        private final BlockingQueue<Row> rows = new LinkedBlockingQueue<>();

        private State(QueryId queryId) {
            this.queryId = queryId;
        }

        public QueryId getQueryId() {
            return queryId;
        }

        private void assertStartedEventually() {
            assertTrueEventually(() -> assertTrue(started));
        }

        private void onAdvance() {
            started = true;
        }

        private void onCompleted() {
            this.completed = true;
        }

        private void assertCompletedEventually() {
            assertTrueEventually(() -> assertTrue(completed));
        }

        private void pushRows(RowBatch batch) {
            for (int i = 0; i < batch.getRowCount(); i++) {
                this.rows.add(batch.getRow(i));
            }
        }

        private ListRowBatch assertRowsArrived(int count) {
            assertTrueEventually(() -> assertTrue(rows.size() >= count));

            List<Row> res = new ArrayList<>(count);

            for (int i = 0; i < count; i++) {
                res.add(rows.poll());
            }

            return new ListRowBatch(res);
        }

        private void assertNoRows() {
            assertTrue(rows.isEmpty());
        }
    }
}<|MERGE_RESOLUTION|>--- conflicted
+++ resolved
@@ -504,10 +504,8 @@
             Collections.emptyMap(),
             null, null,
             null,
-<<<<<<< HEAD
-=======
+            null,
             QueryParameterMetadata.EMPTY,
->>>>>>> 5e43956b
             null,
             Collections.emptySet()
         );
@@ -516,12 +514,8 @@
             initiatorId,
             timeout,
             plan,
-<<<<<<< HEAD
-            null, null,
-=======
             null,
             null,
->>>>>>> 5e43956b
             new BlockingRootResultConsumer(),
             initiatorService.getOperationHandler()
         ).getQueryId();
@@ -608,10 +602,7 @@
             Runtime.getRuntime().availableProcessors(),
             1000,
             stateCheckFrequency,
-<<<<<<< HEAD
             Long.MAX_VALUE,
-=======
->>>>>>> 5e43956b
             null
         );
 
