--- conflicted
+++ resolved
@@ -38,11 +38,8 @@
 import com.hazelcast.partition.PartitionInfo;
 import com.hazelcast.spi.*;
 import com.hazelcast.transaction.Transaction;
-<<<<<<< HEAD
+import com.hazelcast.util.ConcurrencyUtil;
 import com.hazelcast.transaction.TransactionalObject;
-=======
-import com.hazelcast.util.ConcurrencyUtil;
->>>>>>> fd168d37
 import com.hazelcast.util.ExceptionUtil;
 
 import java.util.*;
@@ -396,12 +393,7 @@
         return ConcurrencyUtil.getOrPutIfAbsent(statsMap, name, localMultiMapStatsConstructorFunction);
     }
 
-<<<<<<< HEAD
     public <T extends TransactionalObject> T createTransactionalObject(Object id, Transaction transaction) {
         return null;
-=======
-    public TransactionalMultimapProxySupport createTransactionalObject(Object id, Transaction transaction) {
-        return new TransactionalMultimapProxy((CollectionProxyId) id, nodeEngine, this, transaction);
->>>>>>> fd168d37
     }
 }