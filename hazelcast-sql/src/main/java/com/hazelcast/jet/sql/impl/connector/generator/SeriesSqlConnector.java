--- conflicted
+++ resolved
@@ -24,17 +24,11 @@
 import com.hazelcast.jet.impl.pipeline.transform.BatchSourceTransform;
 import com.hazelcast.jet.pipeline.BatchSource;
 import com.hazelcast.jet.sql.impl.connector.SqlConnector;
-<<<<<<< HEAD
 import com.hazelcast.jet.sql.impl.processors.JetSqlRow;
-=======
->>>>>>> 1518499d
 import com.hazelcast.spi.impl.NodeEngine;
 import com.hazelcast.sql.impl.QueryException;
 import com.hazelcast.sql.impl.expression.Expression;
-<<<<<<< HEAD
-=======
 import com.hazelcast.sql.impl.expression.ExpressionEvalContext;
->>>>>>> 1518499d
 import com.hazelcast.sql.impl.schema.MappingField;
 import com.hazelcast.sql.impl.schema.Table;
 import com.hazelcast.sql.impl.schema.TableField;
@@ -106,14 +100,9 @@
             throw QueryException.error("Ordering functions are not supported on top of " + TYPE_NAME + " mappings");
         }
 
-<<<<<<< HEAD
+        SeriesTable table = (SeriesTable) table0;
         BatchSource<JetSqlRow> source = table.items(predicate, projections);
         ProcessorMetaSupplier pms = ((BatchSourceTransform<JetSqlRow>) source).metaSupplier;
-=======
-        SeriesTable table = (SeriesTable) table0;
-        BatchSource<Object[]> source = table.items(predicate, projections);
-        ProcessorMetaSupplier pms = ((BatchSourceTransform<Object[]>) source).metaSupplier;
->>>>>>> 1518499d
         return dag.newUniqueVertex(table.toString(), pms);
     }
 }