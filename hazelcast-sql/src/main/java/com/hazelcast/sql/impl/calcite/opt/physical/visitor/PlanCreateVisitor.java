/*
 * Copyright (c) 2008-2020, Hazelcast, Inc. All Rights Reserved.
 *
 * Licensed under the Apache License, Version 2.0 (the "License");
 * you may not use this file except in compliance with the License.
 * You may obtain a copy of the License at
 *
 * http://www.apache.org/licenses/LICENSE-2.0
 *
 * Unless required by applicable law or agreed to in writing, software
 * distributed under the License is distributed on an "AS IS" BASIS,
 * WITHOUT WARRANTIES OR CONDITIONS OF ANY KIND, either express or implied.
 * See the License for the specific language governing permissions and
 * limitations under the License.
 */

package com.hazelcast.sql.impl.calcite.opt.physical.visitor;

import com.hazelcast.internal.util.collection.PartitionIdSet;
import com.hazelcast.sql.SqlColumnMetadata;
import com.hazelcast.sql.SqlRowMetadata;
import com.hazelcast.sql.impl.QueryException;
import com.hazelcast.sql.impl.QueryParameterMetadata;
import com.hazelcast.sql.impl.QueryUtils;
import com.hazelcast.sql.impl.calcite.SqlToQueryType;
import com.hazelcast.sql.impl.calcite.opt.ExplainCreator;
import com.hazelcast.sql.impl.calcite.opt.physical.FetchPhysicalRel;
import com.hazelcast.sql.impl.calcite.opt.physical.FilterPhysicalRel;
import com.hazelcast.sql.impl.calcite.opt.physical.MapIndexScanPhysicalRel;
import com.hazelcast.sql.impl.calcite.opt.physical.MapScanPhysicalRel;
import com.hazelcast.sql.impl.calcite.opt.physical.MaterializedInputPhysicalRel;
import com.hazelcast.sql.impl.calcite.opt.physical.PhysicalRel;
import com.hazelcast.sql.impl.calcite.opt.physical.ProjectPhysicalRel;
import com.hazelcast.sql.impl.calcite.opt.physical.ReplicatedMapScanPhysicalRel;
import com.hazelcast.sql.impl.calcite.opt.physical.ReplicatedToDistributedPhysicalRel;
import com.hazelcast.sql.impl.calcite.opt.physical.RootPhysicalRel;
import com.hazelcast.sql.impl.calcite.opt.physical.SortPhysicalRel;
import com.hazelcast.sql.impl.calcite.opt.physical.ValuesPhysicalRel;
import com.hazelcast.sql.impl.calcite.opt.physical.agg.AggregatePhysicalRel;
import com.hazelcast.sql.impl.calcite.opt.physical.exchange.AbstractExchangePhysicalRel;
import com.hazelcast.sql.impl.calcite.opt.physical.exchange.BroadcastExchangePhysicalRel;
import com.hazelcast.sql.impl.calcite.opt.physical.exchange.RootExchangePhysicalRel;
import com.hazelcast.sql.impl.calcite.opt.physical.exchange.SortMergeExchangePhysicalRel;
import com.hazelcast.sql.impl.calcite.opt.physical.exchange.UnicastExchangePhysicalRel;
import com.hazelcast.sql.impl.calcite.opt.physical.join.HashJoinPhysicalRel;
import com.hazelcast.sql.impl.calcite.opt.physical.join.NestedLoopJoinPhysicalRel;
import com.hazelcast.sql.impl.calcite.schema.HazelcastTable;
import com.hazelcast.sql.impl.calcite.validate.HazelcastSqlOperatorTable;
import com.hazelcast.sql.impl.explain.QueryExplain;
import com.hazelcast.sql.impl.expression.ColumnExpression;
import com.hazelcast.sql.impl.expression.Expression;
import com.hazelcast.sql.impl.expression.aggregate.AggregateExpression;
import com.hazelcast.sql.impl.expression.aggregate.AverageAggregateExpression;
import com.hazelcast.sql.impl.expression.aggregate.CountAggregateExpression;
import com.hazelcast.sql.impl.expression.aggregate.CountRowExpression;
import com.hazelcast.sql.impl.expression.aggregate.DistributedAverageAggregateExpression;
import com.hazelcast.sql.impl.expression.aggregate.MaxAggregateExpression;
import com.hazelcast.sql.impl.expression.aggregate.MinAggregateExpression;
import com.hazelcast.sql.impl.expression.aggregate.SingleValueAggregateExpression;
import com.hazelcast.sql.impl.expression.aggregate.SumAggregateExpression;
import com.hazelcast.sql.impl.extract.QueryPath;
import com.hazelcast.sql.impl.partitioner.AllFieldsRowPartitioner;
import com.hazelcast.sql.impl.partitioner.FieldsRowPartitioner;
import com.hazelcast.sql.impl.plan.Plan;
import com.hazelcast.sql.impl.plan.PlanFragmentMapping;
import com.hazelcast.sql.impl.plan.cache.PlanCacheKey;
import com.hazelcast.sql.impl.plan.cache.PlanObjectKey;
<<<<<<< HEAD
import com.hazelcast.sql.impl.plan.node.AggregatePlanNode;
import com.hazelcast.sql.impl.plan.node.EmptyPlanNode;
import com.hazelcast.sql.impl.plan.node.FetchOffsetPlanNodeFieldTypeProvider;
import com.hazelcast.sql.impl.plan.node.FetchPlanNode;
=======
>>>>>>> 5e43956b
import com.hazelcast.sql.impl.plan.node.FilterPlanNode;
import com.hazelcast.sql.impl.plan.node.MapIndexScanPlanNode;
import com.hazelcast.sql.impl.plan.node.MapScanPlanNode;
import com.hazelcast.sql.impl.plan.node.MaterializedInputPlanNode;
import com.hazelcast.sql.impl.plan.node.PlanNode;
import com.hazelcast.sql.impl.plan.node.PlanNodeFieldTypeProvider;
import com.hazelcast.sql.impl.plan.node.PlanNodeSchema;
import com.hazelcast.sql.impl.plan.node.ProjectPlanNode;
import com.hazelcast.sql.impl.plan.node.ReplicatedMapScanPlanNode;
import com.hazelcast.sql.impl.plan.node.ReplicatedToPartitionedPlanNode;
import com.hazelcast.sql.impl.plan.node.RootPlanNode;
import com.hazelcast.sql.impl.plan.node.SortPlanNode;
import com.hazelcast.sql.impl.plan.node.io.BroadcastSendPlanNode;
import com.hazelcast.sql.impl.plan.node.io.ReceivePlanNode;
import com.hazelcast.sql.impl.plan.node.io.ReceiveSortMergePlanNode;
import com.hazelcast.sql.impl.plan.node.io.RootSendPlanNode;
import com.hazelcast.sql.impl.plan.node.io.UnicastSendPlanNode;
import com.hazelcast.sql.impl.plan.node.join.HashJoinPlanNode;
import com.hazelcast.sql.impl.plan.node.join.NestedLoopJoinPlanNode;
import com.hazelcast.sql.impl.schema.map.AbstractMapTable;
import com.hazelcast.sql.impl.schema.map.MapTableField;
import com.hazelcast.sql.impl.schema.map.PartitionedMapTable;
import com.hazelcast.sql.impl.type.QueryDataType;
import org.apache.calcite.rel.RelFieldCollation;
import org.apache.calcite.rel.core.AggregateCall;
import org.apache.calcite.rex.RexNode;
import org.apache.calcite.sql.SqlAggFunction;

import javax.annotation.Nullable;
import java.util.ArrayDeque;
import java.util.ArrayList;
import java.util.Arrays;
import java.util.Collections;
import java.util.Deque;
import java.util.HashMap;
import java.util.HashSet;
import java.util.List;
import java.util.Map;
import java.util.Set;
import java.util.UUID;

/**
 * Visitor which produces executable query plan from a relational operator tree.
 * <p>
 * Plan is a sequence of fragments connected via send/receive operators. A fragment is a sequence of relational operators.
 * <p>
 * Most relational operators have one-to-one mapping to the appropriate {@link PlanNode}.
 * The exception is the family of {@link AbstractExchangePhysicalRel} operators. When an exchange is met, a new fragment is
 * created, and then exchange is converted into a pair of appropriate send/receive operators. Send operator is added to the
 * previous fragment, receive operator is a starting point for the new fragment.
 */
@SuppressWarnings({"checkstyle:ClassDataAbstractionCoupling", "checkstyle:classfanoutcomplexity", "checkstyle:MethodCount",
    "rawtypes"})
public class PlanCreateVisitor implements PhysicalRelVisitor {
    /** ID of query coordinator. */
    private final UUID localMemberId;

    /** Partition mapping. */
    private final Map<UUID, PartitionIdSet> partMap;

    /** Participant IDs. */
    private final Set<UUID> memberIds;

    /** Rel ID map. */
    private final Map<PhysicalRel, List<Integer>> relIdMap;

    /** Original SQL. */
    private final String sql;

<<<<<<< HEAD
    private final PlanCacheKey planKey;
=======
    /** Key used for plan caching. */
    private final PlanCacheKey planKey;

    /** Names of the returned columns from the original query. */
    private final List<String> rootColumnNames;
>>>>>>> 5e43956b

    private final QueryParameterMetadata parameterMetadata;

    /** Names of the returned columns from the original query. */
    private final List<String> rootColumnNames;

    /** Prepared fragments. */
    private final List<PlanNode> fragments = new ArrayList<>();

    /** Fragment mappings. */
    private final List<PlanFragmentMapping> fragmentMappings = new ArrayList<>();

    /** Outbound edge of the fragment. */
    private final List<Integer> fragmentOutboundEdge = new ArrayList<>();

    /** Inbound edges of the fragment. */
    private final List<List<Integer>> fragmentInboundEdges = new ArrayList<>();

    /** Upstream nodes. Normally it is one node, except for multi-source operations (e.g. joins, sets, subqueries). */
    private final Deque<PlanNode> upstreamNodes = new ArrayDeque<>();

    /** ID of current edge. */
    private int nextEdgeGenerator;

    /** Root physical rel. */
    private RootPhysicalRel rootPhysicalRel;

    /** Row metadata. */
    private SqlRowMetadata rowMetadata;

    /** Collected IDs of objects used in the plan. */
    private final Set<PlanObjectKey> objectIds = new HashSet<>();

<<<<<<< HEAD
    /**
     * @param rootColumnNames Root column names. They are null when called from
     *     Jet for a sub-relNode and the row metadata aren't needed
     */
=======
>>>>>>> 5e43956b
    public PlanCreateVisitor(
        UUID localMemberId,
        Map<UUID, PartitionIdSet> partMap,
        Map<PhysicalRel, List<Integer>> relIdMap,
        String sql,
        PlanCacheKey planKey,
<<<<<<< HEAD
        QueryParameterMetadata parameterMetadata,
        @Nullable List<String> rootColumnNames
=======
        List<String> rootColumnNames,
        QueryParameterMetadata parameterMetadata
>>>>>>> 5e43956b
    ) {
        this.localMemberId = localMemberId;
        this.partMap = partMap;
        this.relIdMap = relIdMap;
        this.sql = sql;
        this.planKey = planKey;
<<<<<<< HEAD
=======
        this.rootColumnNames = rootColumnNames;
>>>>>>> 5e43956b
        this.parameterMetadata = parameterMetadata;
        this.rootColumnNames = rootColumnNames;

        memberIds = new HashSet<>(partMap.keySet());
    }

    public Plan getPlan() {
        // Calculate edges.
        Map<Integer, Integer> outboundEdgeMap = new HashMap<>();
        Map<Integer, Integer> inboundEdgeMap = new HashMap<>();
        Map<Integer, Integer> inboundEdgeMemberCountMap = new HashMap<>();

        for (int i = 0; i < fragments.size(); i++) {
            PlanFragmentMapping fragmentMapping = fragmentMappings.get(i);
            Integer outboundEdge = fragmentOutboundEdge.get(i);
            List<Integer> inboundEdges = fragmentInboundEdges.get(i);

            if (outboundEdge != null) {
                outboundEdgeMap.put(outboundEdge, i);
            }

            if (inboundEdges != null) {
                for (Integer inboundEdge : inboundEdges) {
                    int count = fragmentMapping.isDataMembers() ? partMap.size() : fragmentMapping.getMemberIds().size();

                    inboundEdgeMap.put(inboundEdge, i);
                    inboundEdgeMemberCountMap.put(inboundEdge, count);
                }
            }
        }

        assert rootPhysicalRel != null;
        assert rowMetadata != null ^ rootColumnNames == null;

        QueryExplain explain = ExplainCreator.explain(sql, rootPhysicalRel);

        return new Plan(
            partMap,
            fragments,
            fragmentMappings,
            outboundEdgeMap,
            inboundEdgeMap,
            inboundEdgeMemberCountMap,
<<<<<<< HEAD
            rowMetadata, parameterMetadata,
            planKey,
            explain,
=======
            rowMetadata,
            parameterMetadata,
            planKey,
>>>>>>> 5e43956b
            objectIds
        );
    }

    @Override
    public void onRoot(RootPhysicalRel rel) {
        rootPhysicalRel = rel;

        PlanNode upstreamNode = pollSingleUpstream();

        RootPlanNode rootNode = new RootPlanNode(
            pollId(rel),
            upstreamNode
        );

        if (rootColumnNames != null) {
            rowMetadata = createRowMetadata(rootColumnNames, rootNode.getSchema().getTypes());
        }

        addFragment(rootNode, new PlanFragmentMapping(Collections.singleton(localMemberId), false));
    }

    private static SqlRowMetadata createRowMetadata(List<String> columnNames, List<QueryDataType> columnTypes) {
        assert columnNames.size() == columnTypes.size();

        List<SqlColumnMetadata> columns = new ArrayList<>(columnNames.size());

        for (int i = 0; i < columnNames.size(); i++) {
            SqlColumnMetadata column = QueryUtils.getColumnMetadata(columnNames.get(i), columnTypes.get(i));

            columns.add(column);
        }

        return new SqlRowMetadata(columns);
    }

    @Override
    public void onMapScan(MapScanPhysicalRel rel) {
        AbstractMapTable table = rel.getMap();

        if (((PartitionedMapTable) table).isHd()) {
            throw QueryException.error("Cannot query IMap " + table.getName()
                    + " with InMemoryFormat.NATIVE because it does not have indexes "
                    + "(please add at least one index to query this IMap)");
        }

        HazelcastTable hazelcastTable = rel.getTableUnwrapped();

        PlanNodeSchema schemaBefore = getScanSchemaBeforeProject(table);

        MapScanPlanNode scanNode = new MapScanPlanNode(
            pollId(rel),
            table.getName(),
            table.getKeyDescriptor(),
            table.getValueDescriptor(),
            getScanFieldPaths(table),
            schemaBefore.getTypes(),
            hazelcastTable.getProjects(),
            convertFilter(schemaBefore, hazelcastTable.getFilter())
        );

        pushUpstream(scanNode);

        objectIds.add(table.getObjectKey());
<<<<<<< HEAD
    }

    @Override
    public void onMapIndexScan(MapIndexScanPhysicalRel rel) {
        HazelcastTable hazelcastTable = rel.getTableUnwrapped();
        AbstractMapTable table = rel.getMap();

        PlanNodeSchema schemaBefore = getScanSchemaBeforeProject(table);

        MapIndexScanPlanNode scanNode = new MapIndexScanPlanNode(
            pollId(rel),
            table.getName(),
            table.getKeyDescriptor(),
            table.getValueDescriptor(),
            getScanFieldPaths(table),
            schemaBefore.getTypes(),
            hazelcastTable.getProjects(),
            rel.getIndex().getName(),
            rel.getIndex().getComponentsCount(),
            rel.getIndexFilter(),
            rel.getConverterTypes(),
            convertFilter(schemaBefore, rel.getRemainderExp())
        );

        pushUpstream(scanNode);

        objectIds.add(table.getObjectKey());
    }

    @Override
    public void onReplicatedMapScan(ReplicatedMapScanPhysicalRel rel) {
        AbstractMapTable table = rel.getMap();

        HazelcastTable hazelcastTable = rel.getTableUnwrapped();

        PlanNodeSchema schemaBefore = getScanSchemaBeforeProject(table);

        ReplicatedMapScanPlanNode scanNode = new ReplicatedMapScanPlanNode(
            pollId(rel),
            table.getName(),
            table.getKeyDescriptor(),
            table.getValueDescriptor(),
            getScanFieldPaths(table),
            schemaBefore.getTypes(),
            hazelcastTable.getProjects(),
            convertFilter(schemaBefore, hazelcastTable.getFilter())
        );

        pushUpstream(scanNode);

        objectIds.add(table.getObjectKey());
    }

    @Override
    public void onSort(SortPhysicalRel rel) {
        PlanNode upstreamNode = pollSingleUpstream();
        PlanNodeSchema upstreamNodeSchema = upstreamNode.getSchema();

        List<RelFieldCollation> collations = rel.getCollation().getFieldCollations();

        List<Expression> expressions = new ArrayList<>(collations.size());
        List<Boolean> ascs = new ArrayList<>(collations.size());

        for (RelFieldCollation collation : collations) {
            RelFieldCollation.Direction direction = collation.getDirection();
            int idx = collation.getFieldIndex();

            expressions.add(ColumnExpression.create(idx, upstreamNodeSchema.getType(idx)));
            ascs.add(!direction.isDescending());
        }

        Expression fetch = convertExpression(FetchOffsetPlanNodeFieldTypeProvider.INSTANCE, rel.fetch);
        Expression offset = convertExpression(FetchOffsetPlanNodeFieldTypeProvider.INSTANCE, rel.offset);

        SortPlanNode sortNode = new SortPlanNode(
            pollId(rel),
            upstreamNode,
            expressions,
            ascs,
            fetch,
            offset
        );

        pushUpstream(sortNode);
=======
>>>>>>> 5e43956b
    }

    @Override
    public void onRootExchange(RootExchangePhysicalRel rel) {
        // Get upstream node.
        PlanNode upstreamNode = pollSingleUpstream();

        // Create sender and push it as a fragment.
        int edge = nextEdge();

        int id = pollId(rel);

        RootSendPlanNode sendNode = new RootSendPlanNode(
            id,
            upstreamNode,
            edge
        );

        addFragment(sendNode, dataMemberMapping());

        // Create receiver.
        ReceivePlanNode receiveNode = new ReceivePlanNode(
            id,
            edge,
            sendNode.getSchema().getTypes()
        );

        pushUpstream(receiveNode);
    }

    @Override
    public void onUnicastExchange(UnicastExchangePhysicalRel rel) {
        // Get upstream node.
        PlanNode upstreamNode = pollSingleUpstream();

        // Create sender and push it as a fragment.
        int edge = nextEdge();

        int id = pollId(rel);

        UnicastSendPlanNode sendNode = new UnicastSendPlanNode(
            id,
            upstreamNode,
            edge,
            new FieldsRowPartitioner(rel.getHashFields())
        );

        addFragment(sendNode, dataMemberMapping());

        // Create receiver.
        ReceivePlanNode receiveNode = new ReceivePlanNode(
            id,
            edge,
            sendNode.getSchema().getTypes()
        );

        pushUpstream(receiveNode);
    }

    @Override
    public void onBroadcastExchange(BroadcastExchangePhysicalRel rel) {
        // Get upstream node.
        PlanNode upstreamNode = pollSingleUpstream();

        // Create sender and push it as a fragment.
        int edge = nextEdge();

        int id = pollId(rel);

        BroadcastSendPlanNode sendNode = new BroadcastSendPlanNode(
            id,
            upstreamNode,
            edge
        );

        addFragment(sendNode, dataMemberMapping());

        // Create receiver.
        ReceivePlanNode receiveNode = new ReceivePlanNode(
            id,
            edge,
            sendNode.getSchema().getTypes()
        );

        pushUpstream(receiveNode);
    }

    @Override
    public void onSortMergeExchange(SortMergeExchangePhysicalRel rel) {
        // Get upstream node. It should be sort node.
        PlanNode upstreamNode = pollSingleUpstream();

        assert upstreamNode instanceof SortPlanNode;

        SortPlanNode sortNode = (SortPlanNode) upstreamNode;

        // Create sender and push it as a fragment.
        int edge = nextEdge();

        int id = pollId(rel);

        UnicastSendPlanNode sendNode = new UnicastSendPlanNode(
            id,
            sortNode,
            edge,
            AllFieldsRowPartitioner.INSTANCE
        );

        addFragment(sendNode, dataMemberMapping());

        // Create a receiver and push it to stack.
        ReceiveSortMergePlanNode receiveNode = new ReceiveSortMergePlanNode(
            id,
            edge,
            sendNode.getSchema().getTypes(),
            sortNode.getExpressions(),
            sortNode.getAscs(),
            sortNode.getFetch(),
            sortNode.getOffset()
        );

        pushUpstream(receiveNode);
    }

     @Override
     public void onReplicatedToDistributed(ReplicatedToDistributedPhysicalRel rel) {
         PlanNode upstreamNode = pollSingleUpstream();

         ReplicatedToPartitionedPlanNode replicatedToPartitionedNode = new ReplicatedToPartitionedPlanNode(
             pollId(rel),
             upstreamNode,
             new FieldsRowPartitioner(rel.getHashFields())
         );

         pushUpstream(replicatedToPartitionedNode);
     }

    @Override
    public void onProject(ProjectPhysicalRel rel) {
        PlanNode upstreamNode = pollSingleUpstream();

        List<RexNode> projects = rel.getProjects();
        List<Expression> convertedProjects = new ArrayList<>(projects.size());

        for (RexNode project : projects) {
            Expression convertedProject = convertExpression(upstreamNode.getSchema(), project);

            convertedProjects.add(convertedProject);
        }

        ProjectPlanNode projectNode = new ProjectPlanNode(
            pollId(rel),
            upstreamNode,
            convertedProjects
        );

        pushUpstream(projectNode);
    }

    @Override
    public void onFilter(FilterPhysicalRel rel) {
        PlanNode upstreamNode = pollSingleUpstream();

        Expression<Boolean> filter = convertFilter(upstreamNode.getSchema(), rel.getCondition());

        FilterPlanNode filterNode = new FilterPlanNode(
            pollId(rel),
            upstreamNode,
            filter
        );

        pushUpstream(filterNode);
    }

    @Override
    public void onValues(ValuesPhysicalRel rel) {
        if (!rel.getTuples().isEmpty()) {
            throw QueryException.error("Non-empty VALUES are not supported");
        }

        QueryDataType[] fieldTypes = SqlToQueryType.mapRowType(rel.getRowType());

        EmptyPlanNode planNode = new EmptyPlanNode(
            pollId(rel),
            Arrays.asList(fieldTypes)
        );

        pushUpstream(planNode);
    }

    @Override
    public void onAggregate(AggregatePhysicalRel rel) {
        PlanNode upstreamNode = pollSingleUpstream();

        List<Integer> groupKey = rel.getGroupSet().toList();
        int sortedGroupKeySize = rel.getSortedGroupSet().toList().size();

        List<AggregateCall> aggCalls = rel.getAggCallList();

        List<AggregateExpression> aggAccumulators = new ArrayList<>();

        for (AggregateCall aggCall : aggCalls) {
            AggregateExpression aggAccumulator = convertAggregateCall(aggCall, upstreamNode.getSchema());

            aggAccumulators.add(aggAccumulator);
        }

        AggregatePlanNode aggNode = new AggregatePlanNode(
            pollId(rel),
            upstreamNode,
            groupKey,
            aggAccumulators,
            sortedGroupKeySize
        );

        pushUpstream(aggNode);
    }

     @SuppressWarnings("unchecked")
     @Override
     public void onNestedLoopJoin(NestedLoopJoinPhysicalRel rel) {
         PlanNode leftInput = pollSingleUpstream();
         PlanNode rightInput = pollSingleUpstream();

         PlanNodeSchema schema = PlanNodeSchema.combine(leftInput.getSchema(), rightInput.getSchema());

         RexNode condition = rel.getCondition();
         Expression convertedCondition = convertExpression(schema, condition);

         NestedLoopJoinPlanNode joinNode = new NestedLoopJoinPlanNode(
             pollId(rel),
             leftInput,
             rightInput,
             convertedCondition,
             rel.isOuter(),
             rel.isSemi(),
             rel.getRightRowColumnCount()
         );

         pushUpstream(joinNode);
     }

     @SuppressWarnings("unchecked")
     @Override
     public void onHashJoin(HashJoinPhysicalRel rel) {
         PlanNode leftInput = pollSingleUpstream();
         PlanNode rightInput = pollSingleUpstream();

         PlanNodeSchema schema = PlanNodeSchema.combine(leftInput.getSchema(), rightInput.getSchema());

         RexNode condition = rel.getCondition();
         Expression convertedCondition = convertExpression(schema, condition);

         HashJoinPlanNode joinNode = new HashJoinPlanNode(
             pollId(rel),
             leftInput,
             rightInput,
             convertedCondition,
             rel.getLeftHashKeys(),
             rel.getRightHashKeys(),
             rel.isOuter(),
             rel.isSemi(),
             rel.getRightRowColumnCount()
         );

         pushUpstream(joinNode);
     }

     @Override
     public void onMaterializedInput(MaterializedInputPhysicalRel rel) {
         PlanNode input = pollSingleUpstream();

         MaterializedInputPlanNode node = new MaterializedInputPlanNode(
             pollId(rel),
             input
         );

         pushUpstream(node);
     }

     @Override
     public void onFetch(FetchPhysicalRel rel) {
         PlanNode input = pollSingleUpstream();

         Expression fetch = convertExpression(FetchOffsetPlanNodeFieldTypeProvider.INSTANCE, rel.getFetch());
         Expression offset = convertExpression(FetchOffsetPlanNodeFieldTypeProvider.INSTANCE, rel.getOffset());

         FetchPlanNode node = new FetchPlanNode(
             pollId(rel),
             input,
             fetch,
             offset
         );

         pushUpstream(node);
     }

     public static AggregateExpression convertAggregateCall(AggregateCall aggCall, PlanNodeSchema upstreamSchema) {
        SqlAggFunction aggFunc = aggCall.getAggregation();
        List<Integer> argList = aggCall.getArgList();

        boolean distinct = aggCall.isDistinct();

        switch (aggFunc.getKind()) {
            case SUM:
                return SumAggregateExpression.create(aggregateColumn(argList, 0, upstreamSchema), distinct);

            case COUNT:
                Expression operand;

                if (argList.isEmpty()) {
                    operand = CountRowExpression.INSTANCE;
                } else {
                    assert argList.size() == 1;

                    operand = aggregateColumn(argList, 0, upstreamSchema);
                }

                return CountAggregateExpression.create(operand, distinct);

            case MIN:
                return MinAggregateExpression.create(aggregateColumn(argList, 0, upstreamSchema), distinct);

            case MAX:
                return MaxAggregateExpression.create(aggregateColumn(argList, 0, upstreamSchema), distinct);

            case AVG:
                return AverageAggregateExpression.create(aggregateColumn(argList, 0, upstreamSchema), distinct);

            case SINGLE_VALUE:
                assert argList.size() == 1;

                // TODO: Make sure to eliminate the whole aggregate whose goal is to deduplicate rows if we can prove
                //  that the input is unique (e.g. __key is present, or unique index is used, etc.)
                return SingleValueAggregateExpression.create(aggregateColumn(argList, 0, upstreamSchema), distinct);

            case OTHER_FUNCTION:
                assert aggFunc == HazelcastSqlOperatorTable.DISTRIBUTED_AVG;

                return DistributedAverageAggregateExpression.create(
                    aggregateColumn(argList, 0, upstreamSchema),
                    aggregateColumn(argList, 1, upstreamSchema)
                );

            default:
                throw QueryException.error("Unsupported aggregate call: " + aggFunc.getName());
        }
    }

     private static ColumnExpression<?> aggregateColumn(List<Integer> argList, int index, PlanNodeSchema upstreamSchema) {
         Integer columnIndex = argList.get(index);
         QueryDataType columnType = upstreamSchema.getType(columnIndex);

         return ColumnExpression.create(columnIndex, columnType);
     }

    /**
     * Push node to upstream stack.
     *
     * @param node Node.
     */
    private void pushUpstream(PlanNode node) {
        upstreamNodes.addFirst(node);
    }

    /**
     * Poll an upstream node which is expected to be the only available in the stack.
     *
     * @return Upstream node.
     */
    private PlanNode pollSingleUpstream() {
        return upstreamNodes.pollFirst();
    }

    /**
     * Create new fragment and clear intermediate state.
     *
     * @param node Node.
     * @param mapping Fragment mapping mode.
     */
    private void addFragment(PlanNode node, PlanFragmentMapping mapping) {
        EdgeCollectorPlanNodeVisitor edgeVisitor = new EdgeCollectorPlanNodeVisitor();

        node.visit(edgeVisitor);

        fragments.add(node);
        fragmentMappings.add(mapping);
        fragmentOutboundEdge.add(edgeVisitor.getOutboundEdge());
        fragmentInboundEdges.add(edgeVisitor.getInboundEdges());
    }

    private int nextEdge() {
        return nextEdgeGenerator++;
    }

    private int pollId(PhysicalRel rel) {
        List<Integer> ids = relIdMap.get(rel);

        assert ids != null;
        assert !ids.isEmpty();

        return ids.remove(0);
    }

    @SuppressWarnings("unchecked")
    private Expression<Boolean> convertFilter(PlanNodeSchema schema, RexNode expression) {
        if (expression == null) {
            return null;
        }

        Expression convertedExpression = convertExpression(schema, expression);

        return (Expression<Boolean>) convertedExpression;
    }

    private Expression convertExpression(PlanNodeFieldTypeProvider fieldTypeProvider, RexNode expression) {
        if (expression == null) {
            return null;
        }

        RexToExpressionVisitor converter = new RexToExpressionVisitor(fieldTypeProvider, parameterMetadata);

        return expression.accept(converter);
    }

    private static PlanNodeSchema getScanSchemaBeforeProject(AbstractMapTable table) {
        List<QueryDataType> types = new ArrayList<>(table.getFieldCount());

        for (int i = 0; i < table.getFieldCount(); i++) {
            MapTableField field = table.getField(i);

            types.add(field.getType());
        }

        return new PlanNodeSchema(types);
    }

    private static List<QueryPath> getScanFieldPaths(AbstractMapTable table) {
        List<QueryPath> res = new ArrayList<>(table.getFieldCount());

        for (int i = 0; i < table.getFieldCount(); i++) {
            MapTableField field = table.getField(i);

            res.add(field.getPath());
        }

        return res;
    }

    // TODO: Data member mapping should be used only for fragments with scans!
    private PlanFragmentMapping dataMemberMapping() {
        return new PlanFragmentMapping(memberIds, true);
    }
}<|MERGE_RESOLUTION|>--- conflicted
+++ resolved
@@ -65,13 +65,10 @@
 import com.hazelcast.sql.impl.plan.PlanFragmentMapping;
 import com.hazelcast.sql.impl.plan.cache.PlanCacheKey;
 import com.hazelcast.sql.impl.plan.cache.PlanObjectKey;
-<<<<<<< HEAD
 import com.hazelcast.sql.impl.plan.node.AggregatePlanNode;
 import com.hazelcast.sql.impl.plan.node.EmptyPlanNode;
 import com.hazelcast.sql.impl.plan.node.FetchOffsetPlanNodeFieldTypeProvider;
 import com.hazelcast.sql.impl.plan.node.FetchPlanNode;
-=======
->>>>>>> 5e43956b
 import com.hazelcast.sql.impl.plan.node.FilterPlanNode;
 import com.hazelcast.sql.impl.plan.node.MapIndexScanPlanNode;
 import com.hazelcast.sql.impl.plan.node.MapScanPlanNode;
@@ -141,20 +138,13 @@
     /** Original SQL. */
     private final String sql;
 
-<<<<<<< HEAD
-    private final PlanCacheKey planKey;
-=======
     /** Key used for plan caching. */
     private final PlanCacheKey planKey;
 
+    private final QueryParameterMetadata parameterMetadata;
+
     /** Names of the returned columns from the original query. */
     private final List<String> rootColumnNames;
->>>>>>> 5e43956b
-
-    private final QueryParameterMetadata parameterMetadata;
-
-    /** Names of the returned columns from the original query. */
-    private final List<String> rootColumnNames;
 
     /** Prepared fragments. */
     private final List<PlanNode> fragments = new ArrayList<>();
@@ -183,38 +173,26 @@
     /** Collected IDs of objects used in the plan. */
     private final Set<PlanObjectKey> objectIds = new HashSet<>();
 
-<<<<<<< HEAD
     /**
      * @param rootColumnNames Root column names. They are null when called from
      *     Jet for a sub-relNode and the row metadata aren't needed
      */
-=======
->>>>>>> 5e43956b
     public PlanCreateVisitor(
         UUID localMemberId,
         Map<UUID, PartitionIdSet> partMap,
         Map<PhysicalRel, List<Integer>> relIdMap,
         String sql,
         PlanCacheKey planKey,
-<<<<<<< HEAD
-        QueryParameterMetadata parameterMetadata,
-        @Nullable List<String> rootColumnNames
-=======
         List<String> rootColumnNames,
         QueryParameterMetadata parameterMetadata
->>>>>>> 5e43956b
     ) {
         this.localMemberId = localMemberId;
         this.partMap = partMap;
         this.relIdMap = relIdMap;
         this.sql = sql;
         this.planKey = planKey;
-<<<<<<< HEAD
-=======
         this.rootColumnNames = rootColumnNames;
->>>>>>> 5e43956b
         this.parameterMetadata = parameterMetadata;
-        this.rootColumnNames = rootColumnNames;
 
         memberIds = new HashSet<>(partMap.keySet());
     }
@@ -256,15 +234,10 @@
             outboundEdgeMap,
             inboundEdgeMap,
             inboundEdgeMemberCountMap,
-<<<<<<< HEAD
-            rowMetadata, parameterMetadata,
-            planKey,
-            explain,
-=======
             rowMetadata,
             parameterMetadata,
             planKey,
->>>>>>> 5e43956b
+            explain,
             objectIds
         );
     }
@@ -329,7 +302,6 @@
         pushUpstream(scanNode);
 
         objectIds.add(table.getObjectKey());
-<<<<<<< HEAD
     }
 
     @Override
@@ -414,8 +386,6 @@
         );
 
         pushUpstream(sortNode);
-=======
->>>>>>> 5e43956b
     }
 
     @Override
