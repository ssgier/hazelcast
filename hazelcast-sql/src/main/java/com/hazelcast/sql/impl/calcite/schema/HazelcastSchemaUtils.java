/*
 * Copyright (c) 2008-2020, Hazelcast, Inc. All Rights Reserved.
 *
 * Licensed under the Apache License, Version 2.0 (the "License");
 * you may not use this file except in compliance with the License.
 * You may obtain a copy of the License at
 *
 * http://www.apache.org/licenses/LICENSE-2.0
 *
 * Unless required by applicable law or agreed to in writing, software
 * distributed under the License is distributed on an "AS IS" BASIS,
 * WITHOUT WARRANTIES OR CONDITIONS OF ANY KIND, either express or implied.
 * See the License for the specific language governing permissions and
 * limitations under the License.
 */

package com.hazelcast.sql.impl.calcite.schema;

import com.hazelcast.sql.impl.QueryUtils;
<<<<<<< HEAD
import com.hazelcast.sql.impl.calcite.SqlToQueryType;
import com.hazelcast.sql.impl.schema.SqlCatalog;
import com.hazelcast.sql.impl.schema.Table;
import com.hazelcast.sql.impl.schema.TableField;
=======
import com.hazelcast.sql.impl.schema.SqlCatalog;
import com.hazelcast.sql.impl.schema.Table;
>>>>>>> 5e43956b
import com.hazelcast.sql.impl.schema.map.AbstractMapTable;
import com.hazelcast.sql.impl.type.QueryDataType;
import com.hazelcast.sql.impl.type.QueryDataTypeFamily;
import org.apache.calcite.rel.type.RelDataType;
import org.apache.calcite.rel.type.RelDataTypeFactory;
import org.apache.calcite.schema.Schema;
import org.apache.calcite.schema.Statistic;
import org.apache.calcite.sql.type.SqlTypeName;

import java.util.Collections;
import java.util.HashMap;
import java.util.Map;

/**
 * Utility methods for schema resolution.
 */
public final class HazelcastSchemaUtils {
    private HazelcastSchemaUtils() {
        // No-op.
    }

    /**
     * Creates the top-level catalog containing the given child schema.
     *
     * @param schema Schema.
     * @return Catalog.
     */
    public static HazelcastSchema createCatalog(Schema schema) {
        return new HazelcastSchema(
            Collections.singletonMap(QueryUtils.CATALOG, schema),
            Collections.emptyMap()
        );
    }

    /**
     * Construct a schema from the given table resolvers.
     * <p>
     * Currently we assume that all tables are resolved upfront by querying a table resolver. It works well for predefined
     * objects such as IMap and ReplicatedMap as well as external tables created by Jet. This approach will not work well
     * should we need a relaxed/dynamic object resolution at some point in future.
     *
     * @return Top-level schema.
     */
<<<<<<< HEAD
    @SuppressWarnings({"unchecked", "rawtypes"})
=======
>>>>>>> 5e43956b
    public static HazelcastSchema createRootSchema(SqlCatalog catalog) {
        // Create schemas.
        Map<String, Schema> schemaMap = new HashMap<>();

        for (Map.Entry<String, Map<String, Table>> currentSchemaEntry : catalog.getSchemas().entrySet()) {
            String schemaName = currentSchemaEntry.getKey();

<<<<<<< HEAD
            Map schemaTables = new HashMap<>();
=======
            Map<String, org.apache.calcite.schema.Table> schemaTables = new HashMap<>();
>>>>>>> 5e43956b

            for (Map.Entry<String, Table> tableEntry : currentSchemaEntry.getValue().entrySet()) {
                String tableName = tableEntry.getKey();
                Table table = tableEntry.getValue();

                HazelcastTable convertedTable = new HazelcastTable(
                    table,
                    createTableStatistic(table)
                );

                schemaTables.put(tableName, convertedTable);
            }

            HazelcastSchema currentSchema = new HazelcastSchema(Collections.emptyMap(), schemaTables);

            schemaMap.put(schemaName, currentSchema);
        }

        HazelcastSchema rootSchema = new HazelcastSchema(schemaMap, Collections.emptyMap());

        return createCatalog(rootSchema);
    }

    /**
     * Create Calcite {@link Statistic} object for the given table.
     * <p>
     * As neither IMDG core, nor Jet has dependency on the SQL module, we cannot get that object from the outside. Instead,
     * it should be created in the SQL module through {@code instanceof} checks (or similar).
     *
     * @param table Target table.
     * @return Statistics for the table.
     */
    private static Statistic createTableStatistic(Table table) {
        if (table instanceof AbstractMapTable) {
            return new MapTableStatistic(table.getStatistics().getRowCount());
        } else {
            // TODO: Instantiate statistics depending on the table type. Now we return the same stats as for maps only to
            //  simplify testing on early integration stages.
            return new MapTableStatistic(table.getStatistics().getRowCount());
        }
    }
<<<<<<< HEAD

    /**
     * Converts a {@link TableField} to {@link RelDataType}.
     */
    public static RelDataType convert(TableField field, RelDataTypeFactory typeFactory) {
        QueryDataType fieldType = field.getType();
        QueryDataTypeFamily fieldTypeFamily = fieldType.getTypeFamily();

        SqlTypeName sqlTypeName = SqlToQueryType.map(fieldTypeFamily);

        if (sqlTypeName == null) {
            throw new IllegalStateException("Unexpected type family: " + fieldTypeFamily);
        }

        RelDataType relType = typeFactory.createSqlType(sqlTypeName);
        return typeFactory.createTypeWithNullability(relType, true);
    }
=======
>>>>>>> 5e43956b
}<|MERGE_RESOLUTION|>--- conflicted
+++ resolved
@@ -17,15 +17,10 @@
 package com.hazelcast.sql.impl.calcite.schema;
 
 import com.hazelcast.sql.impl.QueryUtils;
-<<<<<<< HEAD
 import com.hazelcast.sql.impl.calcite.SqlToQueryType;
 import com.hazelcast.sql.impl.schema.SqlCatalog;
 import com.hazelcast.sql.impl.schema.Table;
 import com.hazelcast.sql.impl.schema.TableField;
-=======
-import com.hazelcast.sql.impl.schema.SqlCatalog;
-import com.hazelcast.sql.impl.schema.Table;
->>>>>>> 5e43956b
 import com.hazelcast.sql.impl.schema.map.AbstractMapTable;
 import com.hazelcast.sql.impl.type.QueryDataType;
 import com.hazelcast.sql.impl.type.QueryDataTypeFamily;
@@ -69,10 +64,6 @@
      *
      * @return Top-level schema.
      */
-<<<<<<< HEAD
-    @SuppressWarnings({"unchecked", "rawtypes"})
-=======
->>>>>>> 5e43956b
     public static HazelcastSchema createRootSchema(SqlCatalog catalog) {
         // Create schemas.
         Map<String, Schema> schemaMap = new HashMap<>();
@@ -80,11 +71,7 @@
         for (Map.Entry<String, Map<String, Table>> currentSchemaEntry : catalog.getSchemas().entrySet()) {
             String schemaName = currentSchemaEntry.getKey();
 
-<<<<<<< HEAD
-            Map schemaTables = new HashMap<>();
-=======
             Map<String, org.apache.calcite.schema.Table> schemaTables = new HashMap<>();
->>>>>>> 5e43956b
 
             for (Map.Entry<String, Table> tableEntry : currentSchemaEntry.getValue().entrySet()) {
                 String tableName = tableEntry.getKey();
@@ -126,7 +113,6 @@
             return new MapTableStatistic(table.getStatistics().getRowCount());
         }
     }
-<<<<<<< HEAD
 
     /**
      * Converts a {@link TableField} to {@link RelDataType}.
@@ -144,6 +130,4 @@
         RelDataType relType = typeFactory.createSqlType(sqlTypeName);
         return typeFactory.createTypeWithNullability(relType, true);
     }
-=======
->>>>>>> 5e43956b
 }