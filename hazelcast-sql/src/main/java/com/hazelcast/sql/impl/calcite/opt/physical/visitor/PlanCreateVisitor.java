--- conflicted
+++ resolved
@@ -278,17 +278,11 @@
         AbstractMapTable table = rel.getMap();
 
         if (((PartitionedMapTable) table).isHd()) {
-<<<<<<< HEAD
-            throw QueryException.error("Cannot query IMap " + table.getName()
-                    + " with InMemoryFormat.NATIVE because it does not have indexes "
-                    + "(please add at least one index to query this IMap)");
-=======
             throw QueryException.error("Cannot query the IMap \"" + table.getName()
                 + "\" with InMemoryFormat.NATIVE because it does not have global indexes "
                 + "(please make sure that the IMap has at least one index, "
                 + "and the property \"" + ClusterProperty.GLOBAL_HD_INDEX_ENABLED.getName()
                 + "\" is set to \"true\")");
->>>>>>> 26acba44
         }
 
         HazelcastTable hazelcastTable = rel.getTableUnwrapped();
@@ -363,38 +357,6 @@
     }
 
     @Override
-<<<<<<< HEAD
-    public void onSort(SortPhysicalRel rel) {
-        PlanNode upstreamNode = pollSingleUpstream();
-        PlanNodeSchema upstreamNodeSchema = upstreamNode.getSchema();
-
-        List<RelFieldCollation> collations = rel.getCollation().getFieldCollations();
-
-        List<Expression> expressions = new ArrayList<>(collations.size());
-        List<Boolean> ascs = new ArrayList<>(collations.size());
-
-        for (RelFieldCollation collation : collations) {
-            RelFieldCollation.Direction direction = collation.getDirection();
-            int idx = collation.getFieldIndex();
-
-            expressions.add(ColumnExpression.create(idx, upstreamNodeSchema.getType(idx)));
-            ascs.add(!direction.isDescending());
-        }
-
-        Expression fetch = convertExpression(FetchOffsetPlanNodeFieldTypeProvider.INSTANCE, rel.fetch);
-        Expression offset = convertExpression(FetchOffsetPlanNodeFieldTypeProvider.INSTANCE, rel.offset);
-
-        SortPlanNode sortNode = new SortPlanNode(
-            pollId(rel),
-            upstreamNode,
-            expressions,
-            ascs,
-            fetch,
-            offset
-        );
-
-        pushUpstream(sortNode);
-=======
     public void onMapIndexScan(MapIndexScanPhysicalRel rel) {
         HazelcastTable hazelcastTable = rel.getTableUnwrapped();
         AbstractMapTable table = rel.getMap();
@@ -419,7 +381,39 @@
         pushUpstream(scanNode);
 
         objectIds.add(table.getObjectKey());
->>>>>>> 26acba44
+    }
+
+    @Override
+    public void onSort(SortPhysicalRel rel) {
+        PlanNode upstreamNode = pollSingleUpstream();
+        PlanNodeSchema upstreamNodeSchema = upstreamNode.getSchema();
+
+        List<RelFieldCollation> collations = rel.getCollation().getFieldCollations();
+
+        List<Expression> expressions = new ArrayList<>(collations.size());
+        List<Boolean> ascs = new ArrayList<>(collations.size());
+
+        for (RelFieldCollation collation : collations) {
+            RelFieldCollation.Direction direction = collation.getDirection();
+            int idx = collation.getFieldIndex();
+
+            expressions.add(ColumnExpression.create(idx, upstreamNodeSchema.getType(idx)));
+            ascs.add(!direction.isDescending());
+        }
+
+        Expression fetch = convertExpression(FetchOffsetPlanNodeFieldTypeProvider.INSTANCE, rel.fetch);
+        Expression offset = convertExpression(FetchOffsetPlanNodeFieldTypeProvider.INSTANCE, rel.offset);
+
+        SortPlanNode sortNode = new SortPlanNode(
+            pollId(rel),
+            upstreamNode,
+            expressions,
+            ascs,
+            fetch,
+            offset
+        );
+
+        pushUpstream(sortNode);
     }
 
     @Override
