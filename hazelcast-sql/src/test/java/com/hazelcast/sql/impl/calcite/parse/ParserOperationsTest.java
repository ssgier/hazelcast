--- conflicted
+++ resolved
@@ -77,57 +77,6 @@
         checkSuccess("SELECT a, b FROM t WHERE a <= b");
     }
 
-<<<<<<< HEAD
-=======
-    @Test
-    public void testUnsupportedSelectScalar() {
-        checkFailure(
-            "SELECT (SELECT a FROM t) FROM t",
-            "SCALAR QUERY is not supported"
-        );
-    }
-
-    @Test
-    public void testUnsupportedWhereScalar() {
-        checkFailure(
-            "SELECT a, b FROM t WHERE (SELECT a FROM t) IS NULL",
-            "SCALAR QUERY is not supported"
-        );
-    }
-
-    @Test
-    public void testUnsupportedOrderBy() {
-        checkFailure(
-            "SELECT a FROM t ORDER BY a",
-            "ORDER BY is not supported"
-        );
-    }
-
-    @Test
-    public void testUnsupportedGroupBy() {
-        checkFailure(
-            "SELECT a FROM t GROUP BY a",
-            "GROUP BY is not supported"
-        );
-    }
-
-    @Test
-    public void testUnsupportedAggregate() {
-        checkFailure(
-            "SELECT SUM(a) FROM t",
-            "SUM is not supported"
-        );
-    }
-
-    @Test
-    public void testUnsupportedJoin() {
-        checkFailure(
-            "SELECT t1.a, t2.a FROM t t1 JOIN t t2 ON t1.a = t2.a",
-            "JOIN is not supported"
-        );
-    }
-
->>>>>>> 977a15da
     private static void checkSuccess(String sql) {
         createContext().parse(sql);
     }
