--- conflicted
+++ resolved
@@ -1416,7 +1416,6 @@
         }
     }
 
-<<<<<<< HEAD
     public MapServiceContext getMapServiceContext() {
         return mapServiceContext;
     }
@@ -1425,10 +1424,7 @@
         return aliases;
     }
 
-    private class IncrementStatsExecutionCallback<T> implements ExecutionCallback<T> {
-=======
     private class IncrementStatsExecutionCallback<T> implements BiConsumer<T, Throwable> {
->>>>>>> 03b4f37f
 
         private final MapOperation operation;
         private final long startTime;
