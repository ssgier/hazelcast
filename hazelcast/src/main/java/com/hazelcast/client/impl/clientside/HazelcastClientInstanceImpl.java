/*
 * Copyright (c) 2008-2019, Hazelcast, Inc. All Rights Reserved.
 *
 * Licensed under the Apache License, Version 2.0 (the "License");
 * you may not use this file except in compliance with the License.
 * You may obtain a copy of the License at
 *
 * http://www.apache.org/licenses/LICENSE-2.0
 *
 * Unless required by applicable law or agreed to in writing, software
 * distributed under the License is distributed on an "AS IS" BASIS,
 * WITHOUT WARRANTIES OR CONDITIONS OF ANY KIND, either express or implied.
 * See the License for the specific language governing permissions and
 * limitations under the License.
 */

package com.hazelcast.client.impl.clientside;

import com.hazelcast.cache.impl.JCacheDetector;
import com.hazelcast.cardinality.CardinalityEstimator;
import com.hazelcast.cardinality.impl.CardinalityEstimatorService;
import com.hazelcast.client.Client;
import com.hazelcast.client.ClientService;
import com.hazelcast.client.LoadBalancer;
import com.hazelcast.client.config.ClientConfig;
import com.hazelcast.client.config.ClientFailoverConfig;
import com.hazelcast.client.config.ClientNetworkConfig;
import com.hazelcast.client.cp.internal.CPSubsystemImpl;
import com.hazelcast.client.cp.internal.session.ClientProxySessionManager;
import com.hazelcast.client.impl.ClientExtension;
import com.hazelcast.client.impl.client.DistributedObjectInfo;
import com.hazelcast.client.impl.connection.AddressProvider;
import com.hazelcast.client.impl.connection.ClientConnectionManager;
import com.hazelcast.client.impl.connection.ClientConnectionStrategy;
import com.hazelcast.client.impl.connection.nio.ClientConnectionManagerImpl;
import com.hazelcast.client.impl.connection.nio.ClusterConnectorService;
import com.hazelcast.client.impl.connection.nio.ClusterConnectorServiceImpl;
import com.hazelcast.client.impl.connection.nio.DefaultClientConnectionStrategy;
import com.hazelcast.client.impl.management.ManagementCenterService;
import com.hazelcast.client.impl.protocol.ClientMessage;
import com.hazelcast.client.impl.protocol.codec.ClientGetDistributedObjectsCodec;
import com.hazelcast.client.impl.proxy.ClientClusterProxy;
import com.hazelcast.client.impl.proxy.PartitionServiceProxy;
import com.hazelcast.client.impl.querycache.ClientQueryCacheContext;
import com.hazelcast.client.impl.spi.ClientClusterService;
import com.hazelcast.client.impl.spi.ClientContext;
import com.hazelcast.client.impl.spi.ClientExecutionService;
import com.hazelcast.client.impl.spi.ClientInvocationService;
import com.hazelcast.client.impl.spi.ClientListenerService;
import com.hazelcast.client.impl.spi.ClientPartitionService;
import com.hazelcast.client.impl.spi.ClientTransactionManagerService;
import com.hazelcast.client.impl.spi.ProxyManager;
import com.hazelcast.client.impl.spi.impl.AbstractClientInvocationService;
import com.hazelcast.client.impl.spi.impl.ClientClusterServiceImpl;
import com.hazelcast.client.impl.spi.impl.ClientExecutionServiceImpl;
import com.hazelcast.client.impl.spi.impl.ClientInvocation;
import com.hazelcast.client.impl.spi.impl.ClientPartitionServiceImpl;
import com.hazelcast.client.impl.spi.impl.ClientTransactionManagerServiceImpl;
import com.hazelcast.client.impl.spi.impl.ClientUserCodeDeploymentService;
import com.hazelcast.client.impl.spi.impl.NonSmartClientInvocationService;
import com.hazelcast.client.impl.spi.impl.SmartClientInvocationService;
import com.hazelcast.client.impl.spi.impl.listener.AbstractClientListenerService;
import com.hazelcast.client.impl.spi.impl.listener.NonSmartClientListenerService;
import com.hazelcast.client.impl.spi.impl.listener.SmartClientListenerService;
import com.hazelcast.client.impl.statistics.Statistics;
import com.hazelcast.client.util.RoundRobinLB;
import com.hazelcast.cluster.Cluster;
import com.hazelcast.collection.IList;
import com.hazelcast.collection.IQueue;
import com.hazelcast.collection.ISet;
import com.hazelcast.collection.impl.list.ListService;
import com.hazelcast.collection.impl.queue.QueueService;
import com.hazelcast.collection.impl.set.SetService;
import com.hazelcast.config.Config;
import com.hazelcast.core.DistributedObject;
import com.hazelcast.core.DistributedObjectListener;
import com.hazelcast.core.HazelcastInstance;
import com.hazelcast.core.IExecutorService;
<<<<<<< HEAD
import com.hazelcast.cp.lock.ILock;
import com.hazelcast.map.IMap;
import com.hazelcast.sql.SqlService;
import com.hazelcast.topic.ITopic;
import com.hazelcast.core.IdGenerator;
import com.hazelcast.core.LifecycleService;
import com.hazelcast.cp.CPSubsystem;
import com.hazelcast.cp.IAtomicLong;
import com.hazelcast.cp.internal.datastructures.unsafe.atomiclong.AtomicLongService;
import com.hazelcast.cp.internal.datastructures.unsafe.idgen.IdGeneratorService;
import com.hazelcast.cp.internal.datastructures.unsafe.lock.LockServiceImpl;
=======
import com.hazelcast.core.LifecycleService;
import com.hazelcast.cp.CPSubsystem;
>>>>>>> 03b4f37f
import com.hazelcast.crdt.pncounter.PNCounter;
import com.hazelcast.durableexecutor.DurableExecutorService;
import com.hazelcast.durableexecutor.impl.DistributedDurableExecutorService;
import com.hazelcast.executor.impl.DistributedExecutorService;
import com.hazelcast.flakeidgen.FlakeIdGenerator;
import com.hazelcast.flakeidgen.impl.FlakeIdGeneratorService;
import com.hazelcast.instance.BuildInfoProvider;
import com.hazelcast.internal.crdt.pncounter.PNCounterService;
import com.hazelcast.internal.diagnostics.BuildInfoPlugin;
import com.hazelcast.internal.diagnostics.ConfigPropertiesPlugin;
import com.hazelcast.internal.diagnostics.Diagnostics;
import com.hazelcast.internal.diagnostics.EventQueuePlugin;
import com.hazelcast.internal.diagnostics.MetricsPlugin;
import com.hazelcast.internal.diagnostics.NetworkingImbalancePlugin;
import com.hazelcast.internal.diagnostics.SystemLogPlugin;
import com.hazelcast.internal.diagnostics.SystemPropertiesPlugin;
import com.hazelcast.internal.metrics.ProbeLevel;
import com.hazelcast.internal.metrics.impl.MetricsRegistryImpl;
import com.hazelcast.internal.metrics.metricsets.ClassLoadingMetricSet;
import com.hazelcast.internal.metrics.metricsets.FileMetricSet;
import com.hazelcast.internal.metrics.metricsets.GarbageCollectionMetricSet;
import com.hazelcast.internal.metrics.metricsets.OperatingSystemMetricSet;
import com.hazelcast.internal.metrics.metricsets.RuntimeMetricSet;
import com.hazelcast.internal.metrics.metricsets.ThreadMetricSet;
import com.hazelcast.internal.nearcache.NearCacheManager;
import com.hazelcast.internal.nio.ClassLoaderUtil;
import com.hazelcast.internal.nio.Connection;
import com.hazelcast.internal.serialization.InternalSerializationService;
import com.hazelcast.internal.util.ConcurrencyDetection;
import com.hazelcast.internal.util.ServiceLoader;
import com.hazelcast.logging.ILogger;
import com.hazelcast.logging.LoggingService;
import com.hazelcast.map.impl.MapService;
import com.hazelcast.multimap.MultiMap;
import com.hazelcast.multimap.impl.MultiMapService;
import com.hazelcast.partition.PartitionService;
import com.hazelcast.replicatedmap.ReplicatedMap;
import com.hazelcast.replicatedmap.impl.ReplicatedMapService;
import com.hazelcast.ringbuffer.Ringbuffer;
import com.hazelcast.ringbuffer.impl.RingbufferService;
import com.hazelcast.scheduledexecutor.IScheduledExecutorService;
import com.hazelcast.scheduledexecutor.impl.DistributedScheduledExecutorService;
import com.hazelcast.spi.impl.SerializationServiceSupport;
import com.hazelcast.spi.properties.GroupProperty;
import com.hazelcast.spi.properties.HazelcastProperties;
import com.hazelcast.splitbrainprotection.SplitBrainProtectionService;
import com.hazelcast.topic.impl.TopicService;
import com.hazelcast.topic.impl.reliable.ReliableTopicService;
import com.hazelcast.transaction.HazelcastXAResource;
import com.hazelcast.transaction.TransactionContext;
import com.hazelcast.transaction.TransactionException;
import com.hazelcast.transaction.TransactionOptions;
import com.hazelcast.transaction.TransactionalTask;
import com.hazelcast.transaction.impl.xa.XAService;

import javax.annotation.Nonnull;
import java.util.Collection;
import java.util.Collections;
import java.util.HashSet;
import java.util.Iterator;
import java.util.List;
import java.util.Set;
import java.util.UUID;
import java.util.concurrent.ConcurrentHashMap;
import java.util.concurrent.ConcurrentMap;
import java.util.concurrent.Future;
import java.util.concurrent.atomic.AtomicInteger;

import static com.hazelcast.client.properties.ClientProperty.CONCURRENT_WINDOW_MS;
import static com.hazelcast.client.properties.ClientProperty.IO_WRITE_THROUGH_ENABLED;
import static com.hazelcast.client.properties.ClientProperty.MAX_CONCURRENT_INVOCATIONS;
import static com.hazelcast.client.properties.ClientProperty.RESPONSE_THREAD_DYNAMIC;
import static com.hazelcast.internal.util.EmptyStatement.ignore;
import static com.hazelcast.internal.util.ExceptionUtil.rethrow;
import static com.hazelcast.internal.util.Preconditions.checkNotNull;
import static java.lang.System.currentTimeMillis;

public class HazelcastClientInstanceImpl implements HazelcastInstance, SerializationServiceSupport {

    private static final AtomicInteger CLIENT_ID = new AtomicInteger();

    private final ConcurrencyDetection concurrencyDetection;
    private final HazelcastProperties properties;
    private final int id = CLIENT_ID.getAndIncrement();
    private final String instanceName;
    private final ClientFailoverConfig clientFailoverConfig;
    private final ClientConfig config;
    private final LifecycleServiceImpl lifecycleService;
    private final ClientConnectionManagerImpl connectionManager;
    private final ClientClusterServiceImpl clusterService;
    private final ClientPartitionServiceImpl partitionService;
    private final AbstractClientInvocationService invocationService;
    private final ClientExecutionServiceImpl executionService;
    private final AbstractClientListenerService listenerService;
    private final ClientTransactionManagerServiceImpl transactionManager;
    private final NearCacheManager nearCacheManager;
    private final ProxyManager proxyManager;
    private final ConcurrentMap<String, Object> userContext;
    private final LoadBalancer loadBalancer;
    private final ClientExtension clientExtension;
    private final ClusterConnectorService clusterConnectorService;
    private final ClientConnectionStrategy clientConnectionStrategy;
    private final LoggingService loggingService;
    private final MetricsRegistryImpl metricsRegistry;
    private final Statistics statistics;
    private final Diagnostics diagnostics;
    private final InternalSerializationService serializationService;
    private final ClientICacheManager hazelcastCacheManager;
    private final ClientQueryCacheContext queryCacheContext;
    private final ClientLockReferenceIdGenerator lockReferenceIdGenerator;
    private final ClientExceptionFactory clientExceptionFactory;
    private final ClientUserCodeDeploymentService userCodeDeploymentService;
    private final ClientDiscoveryService clientDiscoveryService;
    private final ClientProxySessionManager proxySessionManager;
    private final CPSubsystemImpl cpSubsystem;
    private final ManagementCenterService managementCenterService;

    public HazelcastClientInstanceImpl(ClientConfig clientConfig,
                                       ClientFailoverConfig clientFailoverConfig,
                                       ClientConnectionManagerFactory clientConnectionManagerFactory,
                                       AddressProvider externalAddressProvider) {
        assert clientConfig != null || clientFailoverConfig != null : "At most one type of config can be provided";
        assert clientConfig == null || clientFailoverConfig == null : "At least one config should be provided ";
        if (clientConfig != null) {
            this.config = clientConfig;
        } else {
            this.config = clientFailoverConfig.getClientConfigs().get(0);
        }
        this.clientFailoverConfig = clientFailoverConfig;
        if (config.getInstanceName() != null) {
            instanceName = config.getInstanceName();
        } else {
            instanceName = "hz.client_" + id;
        }

        String loggingType = config.getProperty(GroupProperty.LOGGING_TYPE.getName());
        loggingService = new ClientLoggingService(config.getClusterName(),
                loggingType, BuildInfoProvider.getBuildInfo(), instanceName);
        ClassLoader classLoader = config.getClassLoader();
        properties = new HazelcastProperties(config.getProperties());
        concurrencyDetection = initConcurrencyDetection();
        clientExtension = createClientInitializer(classLoader);
        clientExtension.beforeStart(this);
        lifecycleService = new LifecycleServiceImpl(this);
        metricsRegistry = initMetricsRegistry();
        serializationService = clientExtension.createSerializationService((byte) -1);
        proxyManager = new ProxyManager(this);
        executionService = initExecutionService();
        loadBalancer = initLoadBalancer(config);
        transactionManager = new ClientTransactionManagerServiceImpl(this, loadBalancer);
        partitionService = new ClientPartitionServiceImpl(this);
        clientDiscoveryService = initClientDiscoveryService(externalAddressProvider);
        clientConnectionStrategy = initializeStrategy();
        connectionManager = (ClientConnectionManagerImpl) clientConnectionManagerFactory.createConnectionManager(this);
        clusterConnectorService = initClusterConnectorService();
        clusterService = new ClientClusterServiceImpl(this);
        invocationService = initInvocationService();
        listenerService = initListenerService();
        userContext = new ConcurrentHashMap<String, Object>();
        userContext.putAll(config.getUserContext());
        diagnostics = initDiagnostics();
        hazelcastCacheManager = new ClientICacheManager(this);
        queryCacheContext = new ClientQueryCacheContext(this);
        lockReferenceIdGenerator = new ClientLockReferenceIdGenerator();
        nearCacheManager = clientExtension.createNearCacheManager();
        clientExceptionFactory = initClientExceptionFactory();
        statistics = new Statistics(this);
        userCodeDeploymentService = new ClientUserCodeDeploymentService(config.getUserCodeDeploymentConfig(), classLoader);
        proxySessionManager = new ClientProxySessionManager(this);
        cpSubsystem = new CPSubsystemImpl(this);
        managementCenterService = new ManagementCenterService(this, serializationService);
    }

    private ConcurrencyDetection initConcurrencyDetection() {
        boolean writeThrough = properties.getBoolean(IO_WRITE_THROUGH_ENABLED);
        boolean dynamicResponse = properties.getBoolean(RESPONSE_THREAD_DYNAMIC);
        boolean backPressureEnabled = properties.getInteger(MAX_CONCURRENT_INVOCATIONS) < Integer.MAX_VALUE;

        if (writeThrough || dynamicResponse || backPressureEnabled) {
            return ConcurrencyDetection.createEnabled(properties.getInteger(CONCURRENT_WINDOW_MS));
        } else {
            return ConcurrencyDetection.createDisabled();
        }
    }

    private ClusterConnectorService initClusterConnectorService() {
        ClusterConnectorServiceImpl service = new ClusterConnectorServiceImpl(this, connectionManager,
                clientConnectionStrategy, clientDiscoveryService);
        connectionManager.addConnectionListener(service);
        return service;
    }

    private ClientConnectionStrategy initializeStrategy() {
        ClientConnectionStrategy strategy;
        //internal property
        String className = properties.get("hazelcast.client.connection.strategy.classname");
        if (className != null) {
            try {
                ClassLoader configClassLoader = config.getClassLoader();
                return ClassLoaderUtil.newInstance(configClassLoader, className);
            } catch (Exception e) {
                throw rethrow(e);
            }
        } else {
            strategy = new DefaultClientConnectionStrategy();
        }
        return strategy;
    }

    private ClientDiscoveryService initClientDiscoveryService(AddressProvider externalAddressProvider) {
        int tryCount;
        List<ClientConfig> configs;
        if (clientFailoverConfig == null) {
            tryCount = 0;
            configs = Collections.singletonList(config);
        } else {
            tryCount = clientFailoverConfig.getTryCount();
            configs = clientFailoverConfig.getClientConfigs();
        }
        ClientDiscoveryServiceBuilder builder = new ClientDiscoveryServiceBuilder(tryCount, configs, loggingService,
                externalAddressProvider, properties, clientExtension);
        return builder.build();
    }

    private Diagnostics initDiagnostics() {
        String name = "diagnostics-client-" + id + "-" + currentTimeMillis();
        ILogger logger = loggingService.getLogger(Diagnostics.class);
        return new Diagnostics(name, logger, instanceName, properties);
    }

    private MetricsRegistryImpl initMetricsRegistry() {
        ProbeLevel probeLevel = config.getMetricsConfig().getMinimumLevel();
        ILogger logger = loggingService.getLogger(MetricsRegistryImpl.class);
        MetricsRegistryImpl metricsRegistry = new MetricsRegistryImpl(getName(), logger, probeLevel);
        return metricsRegistry;
    }

    private void startMetrics() {
        RuntimeMetricSet.register(metricsRegistry);
        GarbageCollectionMetricSet.register(metricsRegistry);
        OperatingSystemMetricSet.register(metricsRegistry);
        ThreadMetricSet.register(metricsRegistry);
        ClassLoadingMetricSet.register(metricsRegistry);
        FileMetricSet.register(metricsRegistry);
        metricsRegistry.registerStaticMetrics(clientExtension.getMemoryStats(), "memory");
        metricsRegistry.provideMetrics(clientExtension);
        metricsRegistry.provideMetrics(executionService);
    }

    private LoadBalancer initLoadBalancer(ClientConfig config) {
        LoadBalancer lb = config.getLoadBalancer();
        if (lb == null) {
            lb = new RoundRobinLB();
        }
        return lb;
    }

    @SuppressWarnings("checkstyle:illegaltype")
    private AbstractClientInvocationService initInvocationService() {
        final ClientNetworkConfig networkConfig = config.getNetworkConfig();
        if (networkConfig.isSmartRouting()) {
            return new SmartClientInvocationService(this, loadBalancer);
        } else {
            return new NonSmartClientInvocationService(this);
        }
    }

    public int getId() {
        return id;
    }

    private ClientExtension createClientInitializer(ClassLoader classLoader) {
        try {
            String factoryId = ClientExtension.class.getName();
            Iterator<ClientExtension> iter = ServiceLoader.iterator(ClientExtension.class, factoryId, classLoader);
            while (iter.hasNext()) {
                ClientExtension initializer = iter.next();
                if (!(initializer.getClass().equals(DefaultClientExtension.class))) {
                    return initializer;
                }
            }
        } catch (Exception e) {
            throw rethrow(e);
        }
        return new DefaultClientExtension();
    }

    @SuppressWarnings("checkstyle:illegaltype")
    private AbstractClientListenerService initListenerService() {
        return config.getNetworkConfig().isSmartRouting()
                ? new SmartClientListenerService(this)
                : new NonSmartClientListenerService(this);
    }

    private ClientExecutionServiceImpl initExecutionService() {
        return new ClientExecutionServiceImpl(instanceName,
                config.getClassLoader(), properties, config.getExecutorPoolSize(), loggingService);
    }

    public void start() {
        try {
            lifecycleService.start();
            startMetrics();
            invocationService.start();
            clusterService.start();
            ClientContext clientContext = new ClientContext(this);
            userCodeDeploymentService.start();
            connectionManager.start();
            clientConnectionStrategy.init(clientContext);
            clientConnectionStrategy.start();

            diagnostics.start();

            // static loggers at beginning of file
            diagnostics.register(
                    new BuildInfoPlugin(loggingService.getLogger(BuildInfoPlugin.class)));
            diagnostics.register(
                    new ConfigPropertiesPlugin(loggingService.getLogger(ConfigPropertiesPlugin.class), properties));
            diagnostics.register(
                    new SystemPropertiesPlugin(loggingService.getLogger(SystemPropertiesPlugin.class)));

            // periodic loggers
            diagnostics.register(
                    new MetricsPlugin(loggingService.getLogger(MetricsPlugin.class), metricsRegistry, properties));
            diagnostics.register(
                    new SystemLogPlugin(properties, connectionManager, this, loggingService.getLogger(SystemLogPlugin.class)));
            diagnostics.register(
                    new NetworkingImbalancePlugin(properties, connectionManager.getNetworking(),
                            loggingService.getLogger(NetworkingImbalancePlugin.class)));
            diagnostics.register(
                    new EventQueuePlugin(loggingService.getLogger(EventQueuePlugin.class), listenerService.getEventExecutor(),
                            properties));

            metricsRegistry.provideMetrics(listenerService);

            proxyManager.init(config, clientContext);
            listenerService.start();
            if (invocationService instanceof SmartClientInvocationService) {
                ((SmartClientInvocationService) invocationService).addBackupListener();
            }
            loadBalancer.init(getCluster(), config);
            partitionService.start();
            statistics.start();
            clientExtension.afterStart(this);
            cpSubsystem.init(clientContext);
        } catch (Throwable e) {
            try {
                lifecycleService.terminate();
            } catch (Throwable t) {
                ignore(t);
            }
            rethrow(e);
        }
    }

    public void onClusterConnect(Connection ownerConnection) throws Exception {
        partitionService.listenPartitionTable(ownerConnection);
        clusterService.listenMembershipEvents(ownerConnection);
        userCodeDeploymentService.deploy(this, ownerConnection);
        proxyManager.createDistributedObjectsOnCluster(ownerConnection);
    }

    public void onClusterDisconnect() {
        partitionService.cleanupOnDisconnect();
        clusterService.cleanupOnDisconnect();
    }

    public MetricsRegistryImpl getMetricsRegistry() {
        return metricsRegistry;
    }

    @Nonnull
    @Override
    public HazelcastXAResource getXAResource() {
        return getDistributedObject(XAService.SERVICE_NAME, XAService.SERVICE_NAME);
    }

    @Nonnull
    @Override
    public Config getConfig() {
        return new ClientDynamicClusterConfig(this);
    }

    public HazelcastProperties getProperties() {
        return properties;
    }

    @Nonnull
    @Override
    public String getName() {
        return instanceName;
    }

    @Nonnull
    @Override
    public <E> IQueue<E> getQueue(@Nonnull String name) {
        checkNotNull(name, "Retrieving a queue instance with a null name is not allowed!");
        return getDistributedObject(QueueService.SERVICE_NAME, name);
    }

    @Nonnull
    @Override
    public <E> ITopic<E> getTopic(@Nonnull String name) {
        checkNotNull(name, "Retrieving a topic instance with a null name is not allowed!");
        return getDistributedObject(TopicService.SERVICE_NAME, name);
    }

    @Nonnull
    @Override
    public <E> ISet<E> getSet(@Nonnull String name) {
        checkNotNull(name, "Retrieving a set instance with a null name is not allowed!");
        return getDistributedObject(SetService.SERVICE_NAME, name);
    }

    @Nonnull
    @Override
    public <E> IList<E> getList(@Nonnull String name) {
        checkNotNull(name, "Retrieving a list instance with a null name is not allowed!");
        return getDistributedObject(ListService.SERVICE_NAME, name);
    }

    @Nonnull
    @Override
    public <K, V> IMap<K, V> getMap(@Nonnull String name) {
        checkNotNull(name, "Retrieving a map instance with a null name is not allowed!");
        return getDistributedObject(MapService.SERVICE_NAME, name);
    }

    @Nonnull
    @Override
    public <K, V> MultiMap<K, V> getMultiMap(@Nonnull String name) {
        checkNotNull(name, "Retrieving a multi-map instance with a null name is not allowed!");
        return getDistributedObject(MultiMapService.SERVICE_NAME, name);

    }

    @Nonnull
    @Override
    public <K, V> ReplicatedMap<K, V> getReplicatedMap(@Nonnull String name) {
        checkNotNull(name, "Retrieving a replicated map instance with a null name is not allowed!");
        return getDistributedObject(ReplicatedMapService.SERVICE_NAME, name);
    }

    @Nonnull
    @Override
    public <E> ITopic<E> getReliableTopic(@Nonnull String name) {
        checkNotNull(name, "Retrieving a topic instance with a null name is not allowed!");
        return getDistributedObject(ReliableTopicService.SERVICE_NAME, name);
    }

    @Nonnull
    @Override
    public <E> Ringbuffer<E> getRingbuffer(@Nonnull String name) {
        checkNotNull(name, "Retrieving a ringbuffer instance with a null name is not allowed!");
        return getDistributedObject(RingbufferService.SERVICE_NAME, name);
    }

    @Override
    public ClientICacheManager getCacheManager() {
        return hazelcastCacheManager;
    }

    @Nonnull
    @Override
    public Cluster getCluster() {
        return new ClientClusterProxy(clusterService);
    }

    @Nonnull
    @Override
    public Client getLocalEndpoint() {
        return clusterService.getLocalClient();
    }

    @Nonnull
    @Override
    public IExecutorService getExecutorService(@Nonnull String name) {
        checkNotNull(name, "Retrieving an executor instance with a null name is not allowed!");
        return getDistributedObject(DistributedExecutorService.SERVICE_NAME, name);
    }

    @Nonnull
    @Override
    public DurableExecutorService getDurableExecutorService(@Nonnull String name) {
        checkNotNull(name, "Retrieving a durable executor instance with a null name is not allowed!");
        return getDistributedObject(DistributedDurableExecutorService.SERVICE_NAME, name);
    }

    @Override
    public <T> T executeTransaction(@Nonnull TransactionalTask<T> task) throws TransactionException {
        return transactionManager.executeTransaction(task);
    }

    @Override
    public <T> T executeTransaction(@Nonnull TransactionOptions options,
                                    @Nonnull TransactionalTask<T> task) throws TransactionException {
        return transactionManager.executeTransaction(options, task);
    }

    @Override
    public TransactionContext newTransactionContext() {
        return transactionManager.newTransactionContext();
    }

    @Override
    public TransactionContext newTransactionContext(@Nonnull TransactionOptions options) {
        checkNotNull(options, "TransactionOptions must not be null!");
        return transactionManager.newTransactionContext(options);
    }

    public ClientTransactionManagerService getTransactionManager() {
        return transactionManager;
    }

    @Nonnull
    @Override
    public FlakeIdGenerator getFlakeIdGenerator(@Nonnull String name) {
        checkNotNull(name, "Retrieving a Flake ID-generator instance with a null name is not allowed!");
        return getDistributedObject(FlakeIdGeneratorService.SERVICE_NAME, name);
    }

    @Nonnull
    @Override
    public CardinalityEstimator getCardinalityEstimator(@Nonnull String name) {
        checkNotNull(name, "Retrieving a cardinality estimator instance with a null name is not allowed!");
        return getDistributedObject(CardinalityEstimatorService.SERVICE_NAME, name);
    }

    @Nonnull
    @Override
    public PNCounter getPNCounter(@Nonnull String name) {
        checkNotNull(name, "Retrieving a PN counter instance with a null name is not allowed!");
        return getDistributedObject(PNCounterService.SERVICE_NAME, name);
    }

    @Nonnull
    @Override
    public IScheduledExecutorService getScheduledExecutorService(@Nonnull String name) {
        checkNotNull(name, "Retrieving a scheduled executor instance with a null name is not allowed!");
        return getDistributedObject(DistributedScheduledExecutorService.SERVICE_NAME, name);
    }

    @Override
    public Collection<DistributedObject> getDistributedObjects() {
        try {
            ClientMessage request = ClientGetDistributedObjectsCodec.encodeRequest();
            final Future<ClientMessage> future = new ClientInvocation(this, request, getName()).invoke();
            ClientMessage response = future.get();
            ClientGetDistributedObjectsCodec.ResponseParameters resultParameters =
                    ClientGetDistributedObjectsCodec.decodeResponse(response);

            Collection<? extends DistributedObject> distributedObjects = proxyManager.getDistributedObjects();
            Set<DistributedObjectInfo> localDistributedObjects = new HashSet<DistributedObjectInfo>();
            for (DistributedObject localInfo : distributedObjects) {
                localDistributedObjects.add(new DistributedObjectInfo(localInfo.getServiceName(), localInfo.getName()));
            }

            Collection<DistributedObjectInfo> newDistributedObjectInfo = resultParameters.response;
            for (DistributedObjectInfo distributedObjectInfo : newDistributedObjectInfo) {
                localDistributedObjects.remove(distributedObjectInfo);
                getDistributedObject(distributedObjectInfo.getServiceName(), distributedObjectInfo.getName());
            }

            for (DistributedObjectInfo distributedObjectInfo : localDistributedObjects) {
                proxyManager.destroyProxyLocally(distributedObjectInfo.getServiceName(), distributedObjectInfo.getName());
            }
            return (Collection<DistributedObject>) proxyManager.getDistributedObjects();
        } catch (Exception e) {
            throw rethrow(e);
        }
    }

    @Override
    public UUID addDistributedObjectListener(@Nonnull DistributedObjectListener distributedObjectListener) {
        checkNotNull(distributedObjectListener, "DistributedObjectListener must not be null!");
        return proxyManager.addDistributedObjectListener(distributedObjectListener);
    }

    @Override
    public boolean removeDistributedObjectListener(@Nonnull UUID registrationId) {
        checkNotNull(registrationId, "Registration ID must not be null!");
        return proxyManager.removeDistributedObjectListener(registrationId);
    }

    @Nonnull
    @Override
    public PartitionService getPartitionService() {
        return new PartitionServiceProxy(partitionService, listenerService);
    }

    @Nonnull
    @Override
    public SplitBrainProtectionService getSplitBrainProtectionService() {
        throw new UnsupportedOperationException();
    }

    @Nonnull
    @Override
    public ClientService getClientService() {
        throw new UnsupportedOperationException();
    }

    @Nonnull
    @Override
    public LoggingService getLoggingService() {
        return loggingService;
    }

    @Nonnull
    @Override
    public LifecycleService getLifecycleService() {
        return lifecycleService;
    }

    @Nonnull
    @Override
    public <T extends DistributedObject> T getDistributedObject(@Nonnull String serviceName,
                                                                @Nonnull String name) {
        return (T) proxyManager.getOrCreateProxy(serviceName, name);
    }

    @Nonnull
    @Override
    public CPSubsystem getCPSubsystem() {
        return cpSubsystem;
    }

    @Nonnull
    @Override
    public ConcurrentMap<String, Object> getUserContext() {
        return userContext;
    }

    public ClientConfig getClientConfig() {
        return config;
    }

    @Override
    public InternalSerializationService getSerializationService() {
        return serializationService;
    }

    public ClientUserCodeDeploymentService getUserCodeDeploymentService() {
        return userCodeDeploymentService;
    }

    public ClientProxySessionManager getProxySessionManager() {
        return proxySessionManager;
    }

    public ProxyManager getProxyManager() {
        return proxyManager;
    }

    public ClientConnectionManager getConnectionManager() {
        return connectionManager;
    }

    public ClientClusterService getClientClusterService() {
        return clusterService;
    }

    public ClientExecutionService getClientExecutionService() {
        return executionService;
    }

    public ClientPartitionService getClientPartitionService() {
        return partitionService;
    }

    public ClientInvocationService getInvocationService() {
        return invocationService;
    }

    public ClientListenerService getListenerService() {
        return listenerService;
    }

    public NearCacheManager getNearCacheManager() {
        return nearCacheManager;
    }

    public LoadBalancer getLoadBalancer() {
        return loadBalancer;
    }

    public ClientExtension getClientExtension() {
        return clientExtension;
    }

    @Override
    public void shutdown() {
        getLifecycleService().shutdown();
    }

    /**
     * Called during graceful shutdown of client to safely clean up resources on server side.
     * Shutdown process is blocked until this method returns.
     * <p>
     * Current list of cleanups:
     * <ul>
     * <li>Close of CP sessions</li>
     * </ul>
     */
    void onGracefulShutdown() {
        proxySessionManager.shutdownAndAwait();
    }

    public void doShutdown() {
        proxyManager.destroy();
        connectionManager.shutdown();
        clientConnectionStrategy.shutdown();
        clusterConnectorService.shutdown();
        clientDiscoveryService.shutdown();
        clusterService.shutdown();
        partitionService.reset();
        transactionManager.shutdown();
        invocationService.shutdown();
        executionService.shutdown();
        listenerService.shutdown();
        nearCacheManager.destroyAllNearCaches();
        metricsRegistry.shutdown();
        diagnostics.shutdown();
        serializationService.dispose();
    }

    public ClientLockReferenceIdGenerator getLockReferenceIdGenerator() {
        return lockReferenceIdGenerator;
    }

    private ClientExceptionFactory initClientExceptionFactory() {
        boolean jCacheAvailable = JCacheDetector.isJCacheAvailable(getClientConfig().getClassLoader());
        return new ClientExceptionFactory(jCacheAvailable);
    }

    public ClientExceptionFactory getClientExceptionFactory() {
        return clientExceptionFactory;
    }

    public ClusterConnectorService getClusterConnectorService() {
        return clusterConnectorService;
    }

    public ClientDiscoveryService getClientDiscoveryService() {
        return clientDiscoveryService;
    }

    public ClientConnectionStrategy getConnectionStrategy() {
        return clientConnectionStrategy;
    }

    public ClientFailoverConfig getFailoverConfig() {
        return clientFailoverConfig;
    }

    public ClientQueryCacheContext getQueryCacheContext() {
        return queryCacheContext;
    }

    public ManagementCenterService getManagementCenterService() {
        return managementCenterService;
    }

<<<<<<< HEAD
    @Override
    public SqlService getSqlService() {
        throw new UnsupportedOperationException();
    }

    /**
     * Reads the metrics journal for a given number starting from a specific sequence.
     */
    @Nonnull
    public ICompletableFuture<MetricsResultSet> readMetricsAsync(Member member, long startSequence) {
        ClientMessage request = MetricsReadMetricsCodec.encodeRequest(member.getUuid(), startSequence);
        ClientInvocation invocation = new ClientInvocation(this, request, null, member.getAddress());

        ClientMessageDecoder<MetricsResultSet> decoder = (clientMessage) -> {
            MetricsReadMetricsCodec.ResponseParameters response = MetricsReadMetricsCodec.decodeResponse(clientMessage);
            return new MetricsResultSet(response.nextSequence, response.elements);
        };

        return new ClientDelegatingFuture<>(invocation.invoke(), serializationService, decoder, false);
=======
    public ConcurrencyDetection getConcurrencyDetection() {
        return concurrencyDetection;
>>>>>>> 03b4f37f
    }
}<|MERGE_RESOLUTION|>--- conflicted
+++ resolved
@@ -76,7 +76,6 @@
 import com.hazelcast.core.DistributedObjectListener;
 import com.hazelcast.core.HazelcastInstance;
 import com.hazelcast.core.IExecutorService;
-<<<<<<< HEAD
 import com.hazelcast.cp.lock.ILock;
 import com.hazelcast.map.IMap;
 import com.hazelcast.sql.SqlService;
@@ -88,10 +87,6 @@
 import com.hazelcast.cp.internal.datastructures.unsafe.atomiclong.AtomicLongService;
 import com.hazelcast.cp.internal.datastructures.unsafe.idgen.IdGeneratorService;
 import com.hazelcast.cp.internal.datastructures.unsafe.lock.LockServiceImpl;
-=======
-import com.hazelcast.core.LifecycleService;
-import com.hazelcast.cp.CPSubsystem;
->>>>>>> 03b4f37f
 import com.hazelcast.crdt.pncounter.PNCounter;
 import com.hazelcast.durableexecutor.DurableExecutorService;
 import com.hazelcast.durableexecutor.impl.DistributedDurableExecutorService;
@@ -855,29 +850,12 @@
         return managementCenterService;
     }
 
-<<<<<<< HEAD
+    public ConcurrencyDetection getConcurrencyDetection() {
+        return concurrencyDetection;
+    }
+
     @Override
     public SqlService getSqlService() {
         throw new UnsupportedOperationException();
     }
-
-    /**
-     * Reads the metrics journal for a given number starting from a specific sequence.
-     */
-    @Nonnull
-    public ICompletableFuture<MetricsResultSet> readMetricsAsync(Member member, long startSequence) {
-        ClientMessage request = MetricsReadMetricsCodec.encodeRequest(member.getUuid(), startSequence);
-        ClientInvocation invocation = new ClientInvocation(this, request, null, member.getAddress());
-
-        ClientMessageDecoder<MetricsResultSet> decoder = (clientMessage) -> {
-            MetricsReadMetricsCodec.ResponseParameters response = MetricsReadMetricsCodec.decodeResponse(clientMessage);
-            return new MetricsResultSet(response.nextSequence, response.elements);
-        };
-
-        return new ClientDelegatingFuture<>(invocation.invoke(), serializationService, decoder, false);
-=======
-    public ConcurrencyDetection getConcurrencyDetection() {
-        return concurrencyDetection;
->>>>>>> 03b4f37f
-    }
 }