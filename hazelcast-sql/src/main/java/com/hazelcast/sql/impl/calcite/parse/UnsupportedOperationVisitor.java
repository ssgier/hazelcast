--- conflicted
+++ resolved
@@ -21,10 +21,7 @@
 import com.hazelcast.sql.impl.calcite.validate.types.HazelcastTypeSystem;
 import com.hazelcast.sql.impl.schema.Table;
 import com.hazelcast.sql.impl.schema.map.AbstractMapTable;
-<<<<<<< HEAD
 import edu.umd.cs.findbugs.annotations.SuppressFBWarnings;
-=======
->>>>>>> 02d6be2b
 import org.apache.calcite.runtime.CalciteContextException;
 import org.apache.calcite.runtime.Resources;
 import org.apache.calcite.sql.SqlBasicTypeNameSpec;
@@ -217,10 +214,6 @@
                 }
             }
         }
-<<<<<<< HEAD
-
-=======
->>>>>>> 02d6be2b
         return null;
     }
 
