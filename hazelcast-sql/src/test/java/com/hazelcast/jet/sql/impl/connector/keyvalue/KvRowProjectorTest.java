--- conflicted
+++ resolved
@@ -64,11 +64,7 @@
                 mock(ExpressionEvalContext.class)
         );
 
-<<<<<<< HEAD
-        JetSqlRow row = projector.project(entry(1, 8));
-=======
-        Object[] row = projector.project(1, 8);
->>>>>>> 829b1d06
+        JetSqlRow row = projector.project(1, 8);
 
         assertThat(row.getValues()).isEqualTo(new Object[]{2, 4});
     }
@@ -86,11 +82,7 @@
                 mock(ExpressionEvalContext.class)
         );
 
-<<<<<<< HEAD
-        JetSqlRow row = projector.project(entry(1, 8));
-=======
-        Object[] row = projector.project(1, 8);
->>>>>>> 829b1d06
+        JetSqlRow row = projector.project(1, 8);
 
         assertThat(row).isNull();
     }
