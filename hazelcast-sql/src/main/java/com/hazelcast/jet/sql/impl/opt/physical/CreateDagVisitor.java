--- conflicted
+++ resolved
@@ -42,13 +42,10 @@
 import com.hazelcast.jet.sql.impl.connector.SqlConnectorUtil;
 import com.hazelcast.jet.sql.impl.connector.map.IMapSqlConnector;
 import com.hazelcast.jet.sql.impl.opt.ExpressionValues;
-<<<<<<< HEAD
 import com.hazelcast.jet.sql.impl.processors.HashJoinProcessor;
 import com.hazelcast.jet.sql.impl.processors.HashJoinStreamProcessor;
-=======
 import com.hazelcast.jet.sql.impl.opt.metadata.WindowProperties;
 import com.hazelcast.jet.sql.impl.processors.SqlHashJoinP;
->>>>>>> 1518499d
 import com.hazelcast.jet.sql.impl.schema.HazelcastTable;
 import com.hazelcast.spi.impl.NodeEngine;
 import com.hazelcast.sql.impl.QueryParameterMetadata;
@@ -407,7 +404,6 @@
     public Vertex onHashJoin(JoinHashPhysicalRel rel) {
         JetJoinInfo joinInfo = rel.joinInfo(parameterMetadata);
 
-<<<<<<< HEAD
         if (!rel.isStreaming()) {
             Vertex joinVertex = dag.newUniqueVertex(
                     "Hash Join",
@@ -435,17 +431,6 @@
         }
 
 
-=======
-        Vertex joinVertex = dag.newUniqueVertex(
-                "Hash Join",
-                SqlHashJoinP.supplier(
-                        joinInfo,
-                        rel.getRight().getRowType().getFieldCount()
-                )
-        );
-        connectJoinInput(joinInfo, rel.getLeft(), rel.getRight(), joinVertex);
-        return joinVertex;
->>>>>>> 1518499d
     }
 
     public Vertex onUnion(UnionPhysicalRel rel) {
