--- conflicted
+++ resolved
@@ -20,12 +20,9 @@
 import com.hazelcast.internal.serialization.impl.ArrayDataSerializableFactory;
 import com.hazelcast.internal.serialization.impl.FactoryIdHelper;
 import com.hazelcast.internal.util.ConstructorFunction;
-<<<<<<< HEAD
 import com.hazelcast.jet.sql.impl.expression.json.JsonParseFunction;
-=======
 import com.hazelcast.jet.sql.impl.expression.json.JsonArrayFunction;
 import com.hazelcast.jet.sql.impl.expression.json.JsonObjectFunction;
->>>>>>> 2f8467f4
 import com.hazelcast.jet.sql.impl.expression.json.JsonQueryFunction;
 import com.hazelcast.jet.sql.impl.expression.json.JsonValueFunction;
 import com.hazelcast.jet.sql.impl.processors.JetSqlRow;
@@ -46,17 +43,12 @@
     public static final int JSON_QUERY = 0;
     public static final int JSON_PARSE = 1;
     public static final int JSON_VALUE = 2;
-<<<<<<< HEAD
-    public static final int JET_SQL_ROW = 3;
-    public static final int MAP_INDEX_SCAN_METADATA = 4;
+    public static final int JSON_OBJECT = 3;
+    public static final int JSON_ARRAY = 4;
+    public static final int JET_SQL_ROW = 5;
+    public static final int MAP_INDEX_SCAN_METADATA = 6;
 
     public static final int LEN = MAP_INDEX_SCAN_METADATA + 1;
-=======
-    public static final int JSON_OBJECT = 3;
-    public static final int JSON_ARRAY = 4;
-
-    public static final int LEN = JSON_ARRAY + 1;
->>>>>>> 2f8467f4
 
     @Override
     public int getFactoryId() {
@@ -70,15 +62,12 @@
 
         constructors[JSON_QUERY] = arg -> new JsonQueryFunction();
         constructors[JSON_PARSE] = arg -> new JsonParseFunction();
-<<<<<<< HEAD
+        constructors[JSON_VALUE] = arg -> new JsonValueFunction();
+        constructors[JSON_OBJECT] = arg -> new JsonObjectFunction();
+        constructors[JSON_ARRAY] = arg -> new JsonArrayFunction();
         constructors[JSON_VALUE] = arg -> new JsonValueFunction<>();
         constructors[JET_SQL_ROW] = arg -> new JetSqlRow();
         constructors[MAP_INDEX_SCAN_METADATA] = arg -> new MapIndexScanMetadata();
-=======
-        constructors[JSON_VALUE] = arg -> new JsonValueFunction();
-        constructors[JSON_OBJECT] = arg -> new JsonObjectFunction();
-        constructors[JSON_ARRAY] = arg -> new JsonArrayFunction();
->>>>>>> 2f8467f4
 
         return new ArrayDataSerializableFactory(constructors);
     }
