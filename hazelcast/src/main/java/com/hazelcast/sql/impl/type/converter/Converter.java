/*
 * Copyright (c) 2008-2020, Hazelcast, Inc. All Rights Reserved.
 *
 * Licensed under the Apache License, Version 2.0 (the "License");
 * you may not use this file except in compliance with the License.
 * You may obtain a copy of the License at
 *
 * http://www.apache.org/licenses/LICENSE-2.0
 *
 * Unless required by applicable law or agreed to in writing, software
 * distributed under the License is distributed on an "AS IS" BASIS,
 * WITHOUT WARRANTIES OR CONDITIONS OF ANY KIND, either express or implied.
 * See the License for the specific language governing permissions and
 * limitations under the License.
 */

package com.hazelcast.sql.impl.type.converter;

import com.hazelcast.core.HazelcastException;
import com.hazelcast.sql.impl.QueryException;
import com.hazelcast.sql.SqlErrorCode;
import com.hazelcast.sql.impl.type.QueryDataTypeFamily;

import java.io.Serializable;
import java.lang.reflect.Method;
import java.math.BigDecimal;
import java.time.LocalDate;
import java.time.LocalDateTime;
import java.time.LocalTime;
import java.time.OffsetDateTime;

/**
 * Interface to convert an item from one type to another.
 * <p>
 * Converters assume that the passed values are not null, caller of conversion methods must ensure that.
 * We do this because most SQL expressions have special treatment for null values, and in general null check
 * is already performed by the time the converter is called.
 *
 * <p>Java serialization is needed for Jet.
 */
@SuppressWarnings("checkstyle:MethodCount")
public abstract class Converter implements Serializable {
    protected static final int ID_BOOLEAN = 0;
    protected static final int ID_BYTE = 1;
    protected static final int ID_SHORT = 2;
    protected static final int ID_INTEGER = 3;
    protected static final int ID_LONG = 4;
    protected static final int ID_BIG_INTEGER = 5;
    protected static final int ID_BIG_DECIMAL = 6;
    protected static final int ID_FLOAT = 7;
    protected static final int ID_DOUBLE = 8;
    protected static final int ID_CHARACTER = 9;
    protected static final int ID_STRING = 10;
    protected static final int ID_DATE = 11;
    protected static final int ID_CALENDAR = 12;
    protected static final int ID_LOCAL_DATE = 13;
    protected static final int ID_LOCAL_TIME = 14;
    protected static final int ID_LOCAL_DATE_TIME = 15;
    protected static final int ID_INSTANT = 16;
    protected static final int ID_OFFSET_DATE_TIME = 17;
    protected static final int ID_ZONED_DATE_TIME = 18;
    protected static final int ID_OBJECT = 19;
    protected static final int ID_INTERVAL_YEAR_MONTH = 20;
    protected static final int ID_INTERVAL_DAY_SECOND = 21;
    protected static final int ID_NULL = 22;

    private final int id;
    private final QueryDataTypeFamily typeFamily;

    private final boolean convertToBoolean;
    private final boolean convertToTinyint;
    private final boolean convertToSmallint;
    private final boolean convertToInt;
    private final boolean convertToBigint;
    private final boolean convertToDecimal;
    private final boolean convertToReal;
    private final boolean convertToDouble;
    private final boolean convertToVarchar;
    private final boolean convertToDate;
    private final boolean convertToTime;
    private final boolean convertToTimestamp;
    private final boolean convertToTimestampWithTimezone;
    private final boolean convertToObject;

    protected Converter(int id, QueryDataTypeFamily typeFamily) {
        this.id = id;
        this.typeFamily = typeFamily;

        try {
            Class<? extends Converter> clazz = getClass();

            convertToBoolean = canConvert(clazz.getMethod("asBoolean", Object.class));
            convertToTinyint = canConvert(clazz.getMethod("asTinyint", Object.class));
            convertToSmallint = canConvert(clazz.getMethod("asSmallint", Object.class));
            convertToInt = canConvert(clazz.getMethod("asInt", Object.class));
            convertToBigint = canConvert(clazz.getMethod("asBigint", Object.class));
            convertToDecimal = canConvert(clazz.getMethod("asDecimal", Object.class));
            convertToReal = canConvert(clazz.getMethod("asReal", Object.class));
            convertToDouble = canConvert(clazz.getMethod("asDouble", Object.class));
            convertToVarchar = canConvert(clazz.getMethod("asVarchar", Object.class));
            convertToDate = canConvert(clazz.getMethod("asDate", Object.class));
            convertToTime = canConvert(clazz.getMethod("asTime", Object.class));
            convertToTimestamp = canConvert(clazz.getMethod("asTimestamp", Object.class));
            convertToTimestampWithTimezone = canConvert(clazz.getMethod("asTimestampWithTimezone", Object.class));
            convertToObject = canConvert(clazz.getMethod("asObject", Object.class));
        } catch (ReflectiveOperationException e) {
            throw new HazelcastException("Failed to initialize converter: " + getClass().getName(), e);
        }
    }

    public final int getId() {
        return id;
    }

    public final QueryDataTypeFamily getTypeFamily() {
        return typeFamily;
    }

    public abstract Class<?> getValueClass();

    @NotConvertible
    public boolean asBoolean(Object val) {
        throw cannotConvert(QueryDataTypeFamily.BOOLEAN);
    }

    @NotConvertible
    public byte asTinyint(Object val) {
        throw cannotConvert(QueryDataTypeFamily.TINYINT);
    }

    @NotConvertible
    public short asSmallint(Object val) {
        throw cannotConvert(QueryDataTypeFamily.SMALLINT);
    }

    @NotConvertible
    public int asInt(Object val) {
        throw cannotConvert(QueryDataTypeFamily.INT);
    }

    @NotConvertible
    public long asBigint(Object val) {
        throw cannotConvert(QueryDataTypeFamily.BIGINT);
    }

    @NotConvertible
    public BigDecimal asDecimal(Object val) {
        throw cannotConvert(QueryDataTypeFamily.DECIMAL);
    }

    @NotConvertible
    public float asReal(Object val) {
        throw cannotConvert(QueryDataTypeFamily.REAL);
    }

    @NotConvertible
    public double asDouble(Object val) {
        throw cannotConvert(QueryDataTypeFamily.DOUBLE);
    }

    @NotConvertible
    public String asVarchar(Object val) {
        throw cannotConvert(QueryDataTypeFamily.VARCHAR);
    }

    @NotConvertible
    public LocalDate asDate(Object val) {
        throw cannotConvert(QueryDataTypeFamily.DATE);
    }

    @NotConvertible
    public LocalTime asTime(Object val) {
        throw cannotConvert(QueryDataTypeFamily.TIME);
    }

    @NotConvertible
    public LocalDateTime asTimestamp(Object val) {
        throw cannotConvert(QueryDataTypeFamily.TIMESTAMP);
    }

    @NotConvertible
    public OffsetDateTime asTimestampWithTimezone(Object val) {
        throw cannotConvert(QueryDataTypeFamily.TIMESTAMP_WITH_TIME_ZONE);
    }

    public Object asObject(Object val) {
        return val;
    }

<<<<<<< HEAD
    public final boolean canConvertToBit() {
=======
    public final boolean canConvertToBoolean() {
>>>>>>> 977a15da
        return convertToBoolean;
    }

    public final boolean canConvertToTinyint() {
        return convertToTinyint;
    }

    public final boolean canConvertToSmallint() {
        return convertToSmallint;
    }

    public final boolean canConvertToInt() {
        return convertToInt;
    }

    public final boolean canConvertToBigint() {
        return convertToBigint;
    }

    public final boolean canConvertToDecimal() {
        return convertToDecimal;
    }

    public final boolean canConvertToReal() {
        return convertToReal;
    }

    public final boolean canConvertToDouble() {
        return convertToDouble;
    }

    public final boolean canConvertToVarchar() {
        return convertToVarchar;
    }

    public final boolean canConvertToDate() {
        return convertToDate;
    }

    public final boolean canConvertToTime() {
        return convertToTime;
    }

    public final boolean canConvertToTimestamp() {
        return convertToTimestamp;
    }

    public final boolean canConvertToTimestampWithTimezone() {
        return convertToTimestampWithTimezone;
    }

    public final boolean canConvertToObject() {
        return convertToObject;
    }

    @SuppressWarnings({"checkstyle:CyclomaticComplexity", "checkstyle:ReturnCount"})
    public final boolean canConvertTo(QueryDataTypeFamily typeFamily) {
        switch (typeFamily) {
            case BOOLEAN:
                return canConvertToBoolean();

            case TINYINT:
                return canConvertToTinyint();

            case SMALLINT:
                return canConvertToSmallint();

            case INT:
                return canConvertToInt();

            case BIGINT:
                return canConvertToBigint();

            case DECIMAL:
                return canConvertToDecimal();

            case REAL:
                return canConvertToReal();

            case DOUBLE:
                return canConvertToDouble();

            case VARCHAR:
                return canConvertToVarchar();

            case DATE:
                return canConvertToDate();

            case TIME:
                return canConvertToTime();

            case TIMESTAMP:
                return canConvertToTimestamp();

            case TIMESTAMP_WITH_TIME_ZONE:
                return canConvertToTimestampWithTimezone();

            case OBJECT:
                return canConvertToObject();

            default:
                return getTypeFamily() == typeFamily;
        }
    }

    public abstract Object convertToSelf(Converter converter, Object val);

    protected final QueryException cannotConvert(QueryDataTypeFamily target) {
        return cannotConvert(target, null);
    }

    protected final QueryException cannotConvert(QueryDataTypeFamily target, Object val) {
        return cannotConvert(typeFamily, target, val);
    }

    protected final QueryException cannotConvert(QueryDataTypeFamily source, QueryDataTypeFamily target, Object val) {
        String message = "Cannot convert " + source + " to " + target;

        if (val != null) {
            message += ": " + val;
        }

        return QueryException.error(SqlErrorCode.DATA_EXCEPTION, message);
    }

    private static boolean canConvert(Method method) {
        return method.getAnnotation(NotConvertible.class) == null;
    }

    @Override
    public String toString() {
        return getClass().getSimpleName();
    }
}<|MERGE_RESOLUTION|>--- conflicted
+++ resolved
@@ -187,11 +187,7 @@
         return val;
     }
 
-<<<<<<< HEAD
-    public final boolean canConvertToBit() {
-=======
     public final boolean canConvertToBoolean() {
->>>>>>> 977a15da
         return convertToBoolean;
     }
 
