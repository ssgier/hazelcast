/*
 * Copyright 2021 Hazelcast Inc.
 *
 * Licensed under the Hazelcast Community License (the "License");
 * you may not use this file except in compliance with the License.
 * You may obtain a copy of the License at
 *
 * http://hazelcast.com/hazelcast-community-license
 *
 * Unless required by applicable law or agreed to in writing, software
 * distributed under the License is distributed on an "AS IS" BASIS,
 * WITHOUT WARRANTIES OF ANY KIND, either express or implied.
 * See the License for the specific language governing permissions and
 * limitations under the License.
 */

package com.hazelcast.jet.sql.impl.connector.generator;

import com.hazelcast.function.FunctionEx;
import com.hazelcast.jet.core.DAG;
import com.hazelcast.jet.core.EventTimePolicy;
import com.hazelcast.jet.core.ProcessorMetaSupplier;
import com.hazelcast.jet.core.Vertex;
import com.hazelcast.jet.impl.pipeline.transform.StreamSourceTransform;
import com.hazelcast.jet.sql.impl.connector.SqlConnector;
<<<<<<< HEAD
import com.hazelcast.jet.sql.impl.processors.JetSqlRow;
=======
>>>>>>> 1518499d
import com.hazelcast.spi.impl.NodeEngine;
import com.hazelcast.sql.impl.QueryException;
import com.hazelcast.sql.impl.expression.Expression;
<<<<<<< HEAD
=======
import com.hazelcast.sql.impl.expression.ExpressionEvalContext;
>>>>>>> 1518499d
import com.hazelcast.sql.impl.schema.MappingField;
import com.hazelcast.sql.impl.schema.Table;
import com.hazelcast.sql.impl.schema.TableField;
import com.hazelcast.sql.impl.type.QueryDataType;

import javax.annotation.Nonnull;
import javax.annotation.Nullable;
import java.util.List;
import java.util.Map;

import static java.util.Collections.singletonList;

class StreamSqlConnector implements SqlConnector {

    static final StreamSqlConnector INSTANCE = new StreamSqlConnector();

    private static final String TYPE_NAME = "Stream";
    private static final List<TableField> FIELDS = singletonList(new TableField("v", QueryDataType.BIGINT, false));

    @Override
    public String typeName() {
        return TYPE_NAME;
    }

    @Override
    public boolean isStream() {
        return true;
    }

    @Nonnull
    @Override
    public List<MappingField> resolveAndValidateFields(
            @Nonnull NodeEngine nodeEngine,
            @Nonnull Map<String, String> options,
            @Nonnull List<MappingField> userFields
    ) {
        throw new UnsupportedOperationException("Resolving fields not supported for " + typeName());
    }

    @Nonnull
    @Override
    public Table createTable(
            @Nonnull NodeEngine nodeEngine,
            @Nonnull String schemaName,
            @Nonnull String name,
            @Nonnull String externalName,
            @Nonnull Map<String, String> options,
            @Nonnull List<MappingField> resolvedFields
    ) {
        throw new UnsupportedOperationException("Creating table not supported for " + typeName());
    }

    @Nonnull
    @SuppressWarnings("SameParameterValue")
    static StreamTable createTable(String schemaName, String name, List<Expression<?>> argumentExpressions) {
        return new StreamTable(INSTANCE, FIELDS, schemaName, name, argumentExpressions);
    }

    @Nonnull
    @Override
    public Vertex fullScanReader(
            @Nonnull DAG dag,
            @Nonnull Table table0,
            @Nullable Expression<Boolean> predicate,
            @Nonnull List<Expression<?>> projections,
            @Nullable FunctionEx<ExpressionEvalContext, EventTimePolicy<Object[]>> eventTimePolicyProvider
    ) {
        if (eventTimePolicyProvider != null) {
            throw QueryException.error("Ordering functions are not supported on top of " + TYPE_NAME + " mappings");
        }

<<<<<<< HEAD
        StreamSourceTransform<JetSqlRow> source = (StreamSourceTransform<JetSqlRow>) table.items(predicate, projections);
=======
        StreamTable table = (StreamTable) table0;
        StreamSourceTransform<Object[]> source = (StreamSourceTransform<Object[]>) table.items(predicate, projections);
>>>>>>> 1518499d
        ProcessorMetaSupplier pms = source.metaSupplierFn.apply(EventTimePolicy.noEventTime());
        return dag.newUniqueVertex(table.toString(), pms);
    }
}<|MERGE_RESOLUTION|>--- conflicted
+++ resolved
@@ -23,18 +23,12 @@
 import com.hazelcast.jet.core.Vertex;
 import com.hazelcast.jet.impl.pipeline.transform.StreamSourceTransform;
 import com.hazelcast.jet.sql.impl.connector.SqlConnector;
-<<<<<<< HEAD
 import com.hazelcast.jet.sql.impl.processors.JetSqlRow;
-=======
->>>>>>> 1518499d
 import com.hazelcast.spi.impl.NodeEngine;
 import com.hazelcast.sql.impl.QueryException;
 import com.hazelcast.sql.impl.expression.Expression;
-<<<<<<< HEAD
-=======
+import com.hazelcast.sql.impl.schema.MappingField;
 import com.hazelcast.sql.impl.expression.ExpressionEvalContext;
->>>>>>> 1518499d
-import com.hazelcast.sql.impl.schema.MappingField;
 import com.hazelcast.sql.impl.schema.Table;
 import com.hazelcast.sql.impl.schema.TableField;
 import com.hazelcast.sql.impl.type.QueryDataType;
@@ -105,12 +99,9 @@
             throw QueryException.error("Ordering functions are not supported on top of " + TYPE_NAME + " mappings");
         }
 
-<<<<<<< HEAD
-        StreamSourceTransform<JetSqlRow> source = (StreamSourceTransform<JetSqlRow>) table.items(predicate, projections);
-=======
         StreamTable table = (StreamTable) table0;
-        StreamSourceTransform<Object[]> source = (StreamSourceTransform<Object[]>) table.items(predicate, projections);
->>>>>>> 1518499d
+
+        StreamSourceTransform<JetSqlRow> source = (StreamSourceTransform<Object[]>) table.items(predicate, projections);
         ProcessorMetaSupplier pms = source.metaSupplierFn.apply(EventTimePolicy.noEventTime());
         return dag.newUniqueVertex(table.toString(), pms);
     }
