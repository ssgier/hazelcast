--- conflicted
+++ resolved
@@ -7186,20 +7186,6 @@
     }
 
     @Test
-<<<<<<< HEAD
-    public void test_SqlExecuteCodec_decodeRequest() {
-        int fileClientMessageIndex = 803;
-        ClientMessage fromFile = clientMessages.get(fileClientMessageIndex);
-        SqlExecuteCodec.RequestParameters parameters = SqlExecuteCodec.decodeRequest(fromFile);
-        assertTrue(isEqual(aString, parameters.query));
-        assertTrue(isEqual(null, parameters.parameters));
-    }
-
-    @Test
-    public void test_SqlExecuteCodec_encodeResponse() {
-        int fileClientMessageIndex = 804;
-        ClientMessage encoded = SqlExecuteCodec.encodeResponse(aData);
-=======
     public void test_MCChangeWanReplicationStateCodec_decodeRequest() {
         int fileClientMessageIndex = 795;
         ClientMessage fromFile = clientMessages.get(fileClientMessageIndex);
@@ -7292,13 +7278,164 @@
     public void test_MCCheckWanConsistencyCodec_encodeResponse() {
         int fileClientMessageIndex = 804;
         ClientMessage encoded = MCCheckWanConsistencyCodec.encodeResponse(null);
->>>>>>> bbf73517
-        ClientMessage fromFile = clientMessages.get(fileClientMessageIndex);
-        compareClientMessages(fromFile, encoded);
-    }
-
-    @Test
-<<<<<<< HEAD
+        ClientMessage fromFile = clientMessages.get(fileClientMessageIndex);
+        compareClientMessages(fromFile, encoded);
+    }
+
+    @Test
+    public void test_MCPollMCEventsCodec_decodeRequest() {
+        int fileClientMessageIndex = 805;
+        ClientMessage fromFile = clientMessages.get(fileClientMessageIndex);
+        MCPollMCEventsCodec.RequestParameters parameters = MCPollMCEventsCodec.decodeRequest(fromFile);
+    }
+
+    @Test
+    public void test_MCPollMCEventsCodec_encodeResponse() {
+        int fileClientMessageIndex = 806;
+        ClientMessage encoded = MCPollMCEventsCodec.encodeResponse(aListOfMCEvents);
+        ClientMessage fromFile = clientMessages.get(fileClientMessageIndex);
+        compareClientMessages(fromFile, encoded);
+    }
+
+    @Test
+    public void test_MCGetCPMembersCodec_decodeRequest() {
+        int fileClientMessageIndex = 807;
+        ClientMessage fromFile = clientMessages.get(fileClientMessageIndex);
+        MCGetCPMembersCodec.RequestParameters parameters = MCGetCPMembersCodec.decodeRequest(fromFile);
+    }
+
+    @Test
+    public void test_MCGetCPMembersCodec_encodeResponse() {
+        int fileClientMessageIndex = 808;
+        ClientMessage encoded = MCGetCPMembersCodec.encodeResponse(aListOfUUIDs);
+        ClientMessage fromFile = clientMessages.get(fileClientMessageIndex);
+        compareClientMessages(fromFile, encoded);
+    }
+
+    @Test
+    public void test_MCPromoteToCPMemberCodec_decodeRequest() {
+        int fileClientMessageIndex = 809;
+        ClientMessage fromFile = clientMessages.get(fileClientMessageIndex);
+        MCPromoteToCPMemberCodec.RequestParameters parameters = MCPromoteToCPMemberCodec.decodeRequest(fromFile);
+    }
+
+    @Test
+    public void test_MCPromoteToCPMemberCodec_encodeResponse() {
+        int fileClientMessageIndex = 810;
+        ClientMessage encoded = MCPromoteToCPMemberCodec.encodeResponse();
+        ClientMessage fromFile = clientMessages.get(fileClientMessageIndex);
+        compareClientMessages(fromFile, encoded);
+    }
+
+    @Test
+    public void test_MCRemoveCPMemberCodec_decodeRequest() {
+        int fileClientMessageIndex = 811;
+        ClientMessage fromFile = clientMessages.get(fileClientMessageIndex);
+        MCRemoveCPMemberCodec.RequestParameters parameters = MCRemoveCPMemberCodec.decodeRequest(fromFile);
+        assertTrue(isEqual(aUUID, parameters.cpMemberUuid));
+    }
+
+    @Test
+    public void test_MCRemoveCPMemberCodec_encodeResponse() {
+        int fileClientMessageIndex = 812;
+        ClientMessage encoded = MCRemoveCPMemberCodec.encodeResponse();
+        ClientMessage fromFile = clientMessages.get(fileClientMessageIndex);
+        compareClientMessages(fromFile, encoded);
+    }
+
+    @Test
+    public void test_MCResetCPSubsystemCodec_decodeRequest() {
+        int fileClientMessageIndex = 813;
+        ClientMessage fromFile = clientMessages.get(fileClientMessageIndex);
+        MCResetCPSubsystemCodec.RequestParameters parameters = MCResetCPSubsystemCodec.decodeRequest(fromFile);
+    }
+
+    @Test
+    public void test_MCResetCPSubsystemCodec_encodeResponse() {
+        int fileClientMessageIndex = 814;
+        ClientMessage encoded = MCResetCPSubsystemCodec.encodeResponse();
+        ClientMessage fromFile = clientMessages.get(fileClientMessageIndex);
+        compareClientMessages(fromFile, encoded);
+    }
+
+    @Test
+    public void test_MCTriggerPartialStartCodec_decodeRequest() {
+        int fileClientMessageIndex = 815;
+        ClientMessage fromFile = clientMessages.get(fileClientMessageIndex);
+        MCTriggerPartialStartCodec.RequestParameters parameters = MCTriggerPartialStartCodec.decodeRequest(fromFile);
+    }
+
+    @Test
+    public void test_MCTriggerPartialStartCodec_encodeResponse() {
+        int fileClientMessageIndex = 816;
+        ClientMessage encoded = MCTriggerPartialStartCodec.encodeResponse(aBoolean);
+        ClientMessage fromFile = clientMessages.get(fileClientMessageIndex);
+        compareClientMessages(fromFile, encoded);
+    }
+
+    @Test
+    public void test_MCTriggerForceStartCodec_decodeRequest() {
+        int fileClientMessageIndex = 817;
+        ClientMessage fromFile = clientMessages.get(fileClientMessageIndex);
+        MCTriggerForceStartCodec.RequestParameters parameters = MCTriggerForceStartCodec.decodeRequest(fromFile);
+    }
+
+    @Test
+    public void test_MCTriggerForceStartCodec_encodeResponse() {
+        int fileClientMessageIndex = 818;
+        ClientMessage encoded = MCTriggerForceStartCodec.encodeResponse(aBoolean);
+        ClientMessage fromFile = clientMessages.get(fileClientMessageIndex);
+        compareClientMessages(fromFile, encoded);
+    }
+
+    @Test
+    public void test_MCTriggerHotRestartBackupCodec_decodeRequest() {
+        int fileClientMessageIndex = 819;
+        ClientMessage fromFile = clientMessages.get(fileClientMessageIndex);
+        MCTriggerHotRestartBackupCodec.RequestParameters parameters = MCTriggerHotRestartBackupCodec.decodeRequest(fromFile);
+    }
+
+    @Test
+    public void test_MCTriggerHotRestartBackupCodec_encodeResponse() {
+        int fileClientMessageIndex = 820;
+        ClientMessage encoded = MCTriggerHotRestartBackupCodec.encodeResponse();
+        ClientMessage fromFile = clientMessages.get(fileClientMessageIndex);
+        compareClientMessages(fromFile, encoded);
+    }
+
+    @Test
+    public void test_MCInterruptHotRestartBackupCodec_decodeRequest() {
+        int fileClientMessageIndex = 821;
+        ClientMessage fromFile = clientMessages.get(fileClientMessageIndex);
+        MCInterruptHotRestartBackupCodec.RequestParameters parameters = MCInterruptHotRestartBackupCodec.decodeRequest(fromFile);
+    }
+
+    @Test
+    public void test_MCInterruptHotRestartBackupCodec_encodeResponse() {
+        int fileClientMessageIndex = 822;
+        ClientMessage encoded = MCInterruptHotRestartBackupCodec.encodeResponse();
+        ClientMessage fromFile = clientMessages.get(fileClientMessageIndex);
+        compareClientMessages(fromFile, encoded);
+    }
+
+    @Test
+    public void test_SqlExecuteCodec_decodeRequest() {
+        int fileClientMessageIndex = 803;
+        ClientMessage fromFile = clientMessages.get(fileClientMessageIndex);
+        SqlExecuteCodec.RequestParameters parameters = SqlExecuteCodec.decodeRequest(fromFile);
+        assertTrue(isEqual(aString, parameters.query));
+        assertTrue(isEqual(null, parameters.parameters));
+    }
+
+    @Test
+    public void test_SqlExecuteCodec_encodeResponse() {
+        int fileClientMessageIndex = 804;
+        ClientMessage encoded = SqlExecuteCodec.encodeResponse(aData);
+        ClientMessage fromFile = clientMessages.get(fileClientMessageIndex);
+        compareClientMessages(fromFile, encoded);
+    }
+
+    @Test
     public void test_SqlFetchCodec_decodeRequest() {
         int fileClientMessageIndex = 805;
         ClientMessage fromFile = clientMessages.get(fileClientMessageIndex);
@@ -7311,24 +7448,11 @@
     public void test_SqlFetchCodec_encodeResponse() {
         int fileClientMessageIndex = 806;
         ClientMessage encoded = SqlFetchCodec.encodeResponse(aListOfData, aBoolean);
-=======
-    public void test_MCPollMCEventsCodec_decodeRequest() {
-        int fileClientMessageIndex = 805;
-        ClientMessage fromFile = clientMessages.get(fileClientMessageIndex);
-        MCPollMCEventsCodec.RequestParameters parameters = MCPollMCEventsCodec.decodeRequest(fromFile);
-    }
-
-    @Test
-    public void test_MCPollMCEventsCodec_encodeResponse() {
-        int fileClientMessageIndex = 806;
-        ClientMessage encoded = MCPollMCEventsCodec.encodeResponse(aListOfMCEvents);
->>>>>>> bbf73517
-        ClientMessage fromFile = clientMessages.get(fileClientMessageIndex);
-        compareClientMessages(fromFile, encoded);
-    }
-
-    @Test
-<<<<<<< HEAD
+        ClientMessage fromFile = clientMessages.get(fileClientMessageIndex);
+        compareClientMessages(fromFile, encoded);
+    }
+
+    @Test
     public void test_SqlCloseCodec_decodeRequest() {
         int fileClientMessageIndex = 807;
         ClientMessage fromFile = clientMessages.get(fileClientMessageIndex);
@@ -7340,124 +7464,6 @@
     public void test_SqlCloseCodec_encodeResponse() {
         int fileClientMessageIndex = 808;
         ClientMessage encoded = SqlCloseCodec.encodeResponse();
-=======
-    public void test_MCGetCPMembersCodec_decodeRequest() {
-        int fileClientMessageIndex = 807;
-        ClientMessage fromFile = clientMessages.get(fileClientMessageIndex);
-        MCGetCPMembersCodec.RequestParameters parameters = MCGetCPMembersCodec.decodeRequest(fromFile);
-    }
-
-    @Test
-    public void test_MCGetCPMembersCodec_encodeResponse() {
-        int fileClientMessageIndex = 808;
-        ClientMessage encoded = MCGetCPMembersCodec.encodeResponse(aListOfUUIDs);
-        ClientMessage fromFile = clientMessages.get(fileClientMessageIndex);
-        compareClientMessages(fromFile, encoded);
-    }
-
-    @Test
-    public void test_MCPromoteToCPMemberCodec_decodeRequest() {
-        int fileClientMessageIndex = 809;
-        ClientMessage fromFile = clientMessages.get(fileClientMessageIndex);
-        MCPromoteToCPMemberCodec.RequestParameters parameters = MCPromoteToCPMemberCodec.decodeRequest(fromFile);
-    }
-
-    @Test
-    public void test_MCPromoteToCPMemberCodec_encodeResponse() {
-        int fileClientMessageIndex = 810;
-        ClientMessage encoded = MCPromoteToCPMemberCodec.encodeResponse();
-        ClientMessage fromFile = clientMessages.get(fileClientMessageIndex);
-        compareClientMessages(fromFile, encoded);
-    }
-
-    @Test
-    public void test_MCRemoveCPMemberCodec_decodeRequest() {
-        int fileClientMessageIndex = 811;
-        ClientMessage fromFile = clientMessages.get(fileClientMessageIndex);
-        MCRemoveCPMemberCodec.RequestParameters parameters = MCRemoveCPMemberCodec.decodeRequest(fromFile);
-        assertTrue(isEqual(aUUID, parameters.cpMemberUuid));
-    }
-
-    @Test
-    public void test_MCRemoveCPMemberCodec_encodeResponse() {
-        int fileClientMessageIndex = 812;
-        ClientMessage encoded = MCRemoveCPMemberCodec.encodeResponse();
-        ClientMessage fromFile = clientMessages.get(fileClientMessageIndex);
-        compareClientMessages(fromFile, encoded);
-    }
-
-    @Test
-    public void test_MCResetCPSubsystemCodec_decodeRequest() {
-        int fileClientMessageIndex = 813;
-        ClientMessage fromFile = clientMessages.get(fileClientMessageIndex);
-        MCResetCPSubsystemCodec.RequestParameters parameters = MCResetCPSubsystemCodec.decodeRequest(fromFile);
-    }
-
-    @Test
-    public void test_MCResetCPSubsystemCodec_encodeResponse() {
-        int fileClientMessageIndex = 814;
-        ClientMessage encoded = MCResetCPSubsystemCodec.encodeResponse();
-        ClientMessage fromFile = clientMessages.get(fileClientMessageIndex);
-        compareClientMessages(fromFile, encoded);
-    }
-
-    @Test
-    public void test_MCTriggerPartialStartCodec_decodeRequest() {
-        int fileClientMessageIndex = 815;
-        ClientMessage fromFile = clientMessages.get(fileClientMessageIndex);
-        MCTriggerPartialStartCodec.RequestParameters parameters = MCTriggerPartialStartCodec.decodeRequest(fromFile);
-    }
-
-    @Test
-    public void test_MCTriggerPartialStartCodec_encodeResponse() {
-        int fileClientMessageIndex = 816;
-        ClientMessage encoded = MCTriggerPartialStartCodec.encodeResponse(aBoolean);
-        ClientMessage fromFile = clientMessages.get(fileClientMessageIndex);
-        compareClientMessages(fromFile, encoded);
-    }
-
-    @Test
-    public void test_MCTriggerForceStartCodec_decodeRequest() {
-        int fileClientMessageIndex = 817;
-        ClientMessage fromFile = clientMessages.get(fileClientMessageIndex);
-        MCTriggerForceStartCodec.RequestParameters parameters = MCTriggerForceStartCodec.decodeRequest(fromFile);
-    }
-
-    @Test
-    public void test_MCTriggerForceStartCodec_encodeResponse() {
-        int fileClientMessageIndex = 818;
-        ClientMessage encoded = MCTriggerForceStartCodec.encodeResponse(aBoolean);
-        ClientMessage fromFile = clientMessages.get(fileClientMessageIndex);
-        compareClientMessages(fromFile, encoded);
-    }
-
-    @Test
-    public void test_MCTriggerHotRestartBackupCodec_decodeRequest() {
-        int fileClientMessageIndex = 819;
-        ClientMessage fromFile = clientMessages.get(fileClientMessageIndex);
-        MCTriggerHotRestartBackupCodec.RequestParameters parameters = MCTriggerHotRestartBackupCodec.decodeRequest(fromFile);
-    }
-
-    @Test
-    public void test_MCTriggerHotRestartBackupCodec_encodeResponse() {
-        int fileClientMessageIndex = 820;
-        ClientMessage encoded = MCTriggerHotRestartBackupCodec.encodeResponse();
-        ClientMessage fromFile = clientMessages.get(fileClientMessageIndex);
-        compareClientMessages(fromFile, encoded);
-    }
-
-    @Test
-    public void test_MCInterruptHotRestartBackupCodec_decodeRequest() {
-        int fileClientMessageIndex = 821;
-        ClientMessage fromFile = clientMessages.get(fileClientMessageIndex);
-        MCInterruptHotRestartBackupCodec.RequestParameters parameters = MCInterruptHotRestartBackupCodec.decodeRequest(fromFile);
-    }
-
-    @Test
-    public void test_MCInterruptHotRestartBackupCodec_encodeResponse() {
-        int fileClientMessageIndex = 822;
-        ClientMessage encoded = MCInterruptHotRestartBackupCodec.encodeResponse();
->>>>>>> bbf73517
         ClientMessage fromFile = clientMessages.get(fileClientMessageIndex);
         compareClientMessages(fromFile, encoded);
     }
