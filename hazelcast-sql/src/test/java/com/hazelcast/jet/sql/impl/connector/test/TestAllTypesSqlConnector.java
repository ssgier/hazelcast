--- conflicted
+++ resolved
@@ -148,21 +148,18 @@
             @Nonnull List<Expression<?>> projection,
             @Nullable FunctionEx<ExpressionEvalContext, EventTimePolicy<Object[]>> eventTimePolicyProvider
     ) {
-<<<<<<< HEAD
+        if (eventTimePolicyProvider != null) {
+            throw QueryException.error("Ordering function are not supported for " + TYPE_NAME + " mappings");
+        }
+
+        if (eventTimePolicyProvider != null) {
+            throw QueryException.error("Ordering function are not supported for " + TYPE_NAME + " mappings");
+        }
+
         BatchSource<JetSqlRow> source = SourceBuilder
                 .batch("batch", SimpleExpressionEvalContext::from)
                 .<JetSqlRow>fillBufferFn((ctx, buf) -> {
                     JetSqlRow row = ExpressionUtil.evaluate(predicate, projection, VALUES, ctx);
-=======
-        if (eventTimePolicyProvider != null) {
-            throw QueryException.error("Ordering function are not supported for " + TYPE_NAME + " mappings");
-        }
-
-        BatchSource<Object[]> source = SourceBuilder
-                .batch("batch", SimpleExpressionEvalContext::from)
-                .<Object[]>fillBufferFn((ctx, buf) -> {
-                    Object[] row = ExpressionUtil.evaluate(predicate, projection, VALUES, ctx);
->>>>>>> 1518499d
                     if (row != null) {
                         buf.add(row);
                     }
