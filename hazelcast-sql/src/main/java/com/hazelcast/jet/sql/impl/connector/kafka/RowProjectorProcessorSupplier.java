--- conflicted
+++ resolved
@@ -52,11 +52,7 @@
 
     private Properties properties;
     private String topic;
-<<<<<<< HEAD
-    private EventTimePolicy<JetSqlRow> eventTimePolicy;
-=======
-    private FunctionEx<ExpressionEvalContext, EventTimePolicy<Object[]>> eventTimePolicyProvider;
->>>>>>> 1518499d
+    private FunctionEx<ExpressionEvalContext, EventTimePolicy<JetSqlRow>> eventTimePolicyProvider;
     private KvRowProjector.Supplier projectorSupplier;
 
     private transient ExpressionEvalContext evalContext;
@@ -70,11 +66,7 @@
     RowProjectorProcessorSupplier(
             Properties properties,
             String topic,
-<<<<<<< HEAD
-            EventTimePolicy<JetSqlRow> eventTimePolicy,
-=======
-            FunctionEx<ExpressionEvalContext, EventTimePolicy<Object[]>> eventTimePolicyProvider,
->>>>>>> 1518499d
+            FunctionEx<ExpressionEvalContext, EventTimePolicy<JetSqlRow>> eventTimePolicyProvider,
             QueryPath[] paths,
             QueryDataType[] types,
             QueryTargetDescriptor keyDescriptor,
